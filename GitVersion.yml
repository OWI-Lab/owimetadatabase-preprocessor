--- conflicted
+++ resolved
@@ -1,10 +1,6 @@
-<<<<<<< HEAD
-next-version: 0.6.1
+
+next-version: 0.6.2
 mode: ContinuousDelivery
-=======
-next-version: 0.6.2
-mode: ContinuousDeployment
->>>>>>> 5b659477
 branches:
   main:
     tag: ''
