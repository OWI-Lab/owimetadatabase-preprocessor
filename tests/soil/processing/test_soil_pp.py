import json
import os

import pandas as pd
import pytest
from groundhog.general.soilprofile import profile_from_dataframe

from owimetadatabase_preprocessor.soil import SoilDataProcessor, SoilprofileProcessor

DATA_DIR = os.path.join(os.path.dirname(__file__), "data")


@pytest.mark.parametrize(
    "filename, mudline",
    [
        ("api_ok_1.json", None),  # "from" and "to" keys
        ("api_ok_1.json", -26.0),  # mudline provided [mLAT]
        ("api_ok_2.json", None),  # cte keys
        ("api_ok_3.json", None),  # Su #from and #to keys; no "Dr" (optional)
    ],
)
def test_lateral_api2rpgeo(filename: str, mudline: float) -> None:
    """Test lateral method with option 'apirp2geo' for various mudline values."""
    filepath = os.path.join(DATA_DIR, filename)
    with open(filepath) as f:
        data = json.load(f)
    df = pd.DataFrame(data)

    # Execute lateral with option 'apirp2geo' and given mudline
    result = SoilprofileProcessor.lateral(df, option="apirp2geo", mudline=mudline, pw=1.025)

    # Ensure the returned soil profile is not empty
    assert not result.empty, "Returned soil profile is empty."

    # Check that the returned soil profile has the same number of rows as the input
    assert len(result) == len(df), "Number of rows in the returned soil profile is different from the input."

    if mudline is None:
        # Check that no column contains "[mLAT]" since no mudline was provided
        for col in result.columns:
            assert "[mLAT]" not in col, f"Column '{col}' should not contain [mLAT] when mudline is None."
    else:
        # When mudline is provided, check that at least one column contains "[mLAT]"
        assert any("[mLAT]" in col for col in result.columns), "No column contains [mLAT] despite mudline being provided."
        assert result.iloc[0]["Elevation from [mLAT]"] == mudline, "Mudline value is not correctly set."
        sp_depth = result.iloc[-1]["Depth to [m]"]
        assert mudline - result.iloc[-1]["Elevation to [mLAT]"] == sp_depth, "Bottom elevation [mLAT] is not correctly set."

    # Check that the returned soil profile has columns which contains "Submerged unit weight" column
    assert any("Submerged unit weight" in col for col in result.columns), "No column contains 'Submerged unit weight'."


@pytest.mark.parametrize(
    "filename, mudline",
    [
        ("api_bad_1.json", None),  # Missing "Depth" keys since "Z" used instead
        ("api_bad_2.json", None),  # Missing "Soil type" keys
        ("api_bad_3.json", None),  # Missing "epsilon50" keys
    ],
)
def test_fail_1_lateral_api2rpgeo(filename: str, mudline: float) -> None:
    """Test lateral method fails appropriately with invalid input data."""
    filepath = os.path.join(DATA_DIR, filename)
    with open(filepath) as f:
        data = json.load(f)
    df = pd.DataFrame(data)

    # Test that the method raises ValueError due to missing mandatory keys
    with pytest.raises(ValueError) as exc_info:
        _ = SoilprofileProcessor.lateral(df, option="apirp2geo", mudline=mudline, pw=1.025)

    # Verify the error message mentions the missing mandatory key
    assert "missing in the soil data" in str(exc_info.value), "Error message does not mention missing mandatory key."


@pytest.mark.parametrize(
    "filename, mudline",
    [
        ("api_bad_1bis.json", None),  # Double "Soil type" key definition
    ],
)
def test_fail_2_lateral_api2rpgeo(filename: str, mudline: float) -> None:  # Changed function name
    """Test lateral method fails appropriately because incorrect parameter
    definition in the input data.
    """
    filepath = os.path.join(DATA_DIR, filename)
    with open(filepath) as f:
        data = json.load(f)
    df = pd.DataFrame(data)

    # Test that the method raises ValueError due to incorrect parameter definition
    with pytest.raises(ValueError) as exc_info:
        _ = SoilprofileProcessor.lateral(df, option="apirp2geo", mudline=mudline, pw=1.025)

    # Verify the error message mentions the incorrect parameter definition
    assert "defined by a single column" in str(exc_info.value), (
        "Error message does not mention incorrect parameter definition."
    )


@pytest.mark.parametrize(
    "filename, mudline",
    [
        ("pisa_ok_1.json", None),  # Ok
        ("pisa_ok_2.json", None),  # Dr cte value
        ("pisa_ok_3.json", None),  # Dr cte value; gamma linear
    ],
)
def test_lateral_pisa(filename: str, mudline: float) -> None:
    """Test lateral method with option 'pisa'."""
    filepath = os.path.join(DATA_DIR, filename)
    with open(filepath) as f:
        data = json.load(f)
    df = pd.DataFrame(data)

    # Execute lateral with option 'pisa'
    result = SoilprofileProcessor.lateral(df, option="pisa", mudline=mudline, pw=1.025)

    # Ensure the returned soil profile is not empty
    assert not result.empty, "Returned soil profile is empty."

    # Check that the returned soil profile has the same number of rows as the input
    assert len(result) == len(df), "Number of rows in the returned soil profile is different from the input."

    # Check that the returned soil profile has columns which contains "Submerged unit weight" column
    assert any("Submerged unit weight" in col for col in result.columns), "No column contains 'Submerged unit weight'."

    # Check that no apirp2geo columns are present
<<<<<<< HEAD
    assert not any("epsilon50" in col for col in result.columns), "Columns from apirp2geo method are present."
=======
    assert not any(
        "epsilon50" in col for col in result.columns
    ), "Columns from apirp2geo method are present."


@pytest.mark.parametrize(
    "filename_input, filename_output",
    [
        ("convert_input_pisa.json", "convert_output_pisa.json"),
    ],
)
def test_convert_to_profile(filename_input: str, filename_output: str) -> None:
    """Test convert profile lateral method with option 'pisa'.

    The purpose mostly just to ensure dtype consistency.
    """
    filepath_input = os.path.join(DATA_DIR, filename_input)
    filepath_output = os.path.join(DATA_DIR, filename_output)
    with open(filepath_input, "r") as f:
        data_input = json.load(f)
    with open(filepath_output, "r") as f:
        data_output = json.load(f)

    df_input = pd.DataFrame(data_input)
    df_output = pd.DataFrame(data_output)

    cols_not_numeric = {
        "Soil type",
    }
    cols_numeric = df_output.columns.difference(cols_not_numeric)
    df_output[cols_numeric] = df_output[cols_numeric].apply(
        pd.to_numeric, errors="coerce"
    )

    groundhog_profile = profile_from_dataframe(df_output)

    df_temp = pd.DataFrame(
        {
            "location_name": [df_input["location_name"].iloc[0]],
            "title": [df_input["title"].iloc[0]],
        }
    )

    result = SoilDataProcessor.convert_to_profile(df_temp, df_input, None, True)

    pd.testing.assert_frame_equal(result, groundhog_profile, check_like=True)
>>>>>>> 3eff17c7
<|MERGE_RESOLUTION|>--- conflicted
+++ resolved
@@ -126,12 +126,7 @@
     assert any("Submerged unit weight" in col for col in result.columns), "No column contains 'Submerged unit weight'."
 
     # Check that no apirp2geo columns are present
-<<<<<<< HEAD
     assert not any("epsilon50" in col for col in result.columns), "Columns from apirp2geo method are present."
-=======
-    assert not any(
-        "epsilon50" in col for col in result.columns
-    ), "Columns from apirp2geo method are present."
 
 
 @pytest.mark.parametrize(
@@ -147,21 +142,18 @@
     """
     filepath_input = os.path.join(DATA_DIR, filename_input)
     filepath_output = os.path.join(DATA_DIR, filename_output)
-    with open(filepath_input, "r") as f:
+    with open(filepath_input) as f:
         data_input = json.load(f)
-    with open(filepath_output, "r") as f:
+    with open(filepath_output) as f:
         data_output = json.load(f)
 
     df_input = pd.DataFrame(data_input)
     df_output = pd.DataFrame(data_output)
 
-    cols_not_numeric = {
-        "Soil type",
-    }
+    cols_not_numeric = ["Soil type"]
     cols_numeric = df_output.columns.difference(cols_not_numeric)
-    df_output[cols_numeric] = df_output[cols_numeric].apply(
-        pd.to_numeric, errors="coerce"
-    )
+
+    df_output[cols_numeric] = df_output[cols_numeric].apply(pd.to_numeric, errors="coerce")
 
     groundhog_profile = profile_from_dataframe(df_output)
 
@@ -174,5 +166,4 @@
 
     result = SoilDataProcessor.convert_to_profile(df_temp, df_input, None, True)
 
-    pd.testing.assert_frame_equal(result, groundhog_profile, check_like=True)
->>>>>>> 3eff17c7
+    pd.testing.assert_frame_equal(result, groundhog_profile, check_like=True)  # type: ignore