<<<<<<< HEAD
"""API client Module for the soil data in the OWIMetadatabase."""

# mypy: ignore-errors

import warnings
from collections.abc import Mapping, Sequence
from typing import Callable, Union

import numpy as np
import pandas as pd
import requests

from owimetadatabase_preprocessor.io import API
from owimetadatabase_preprocessor.soil.processing import SoilDataProcessor


class SoilAPI(API):
    """
    API client to handle HTTP communication for soil data.
    Inherits common functionality from the API class.
    """

    def __init__(
        self,
        api_subdir: str = "/soildata/",
        **kwargs,
    ) -> None:
        """Initialize an instance of the SoilAPI class.

        :param api_root: Base URL for the API.
        :param api_subdir: Sub-directory for soil data endpoints.
        :param token: API token (if required). A Bearer token will be used.
        :param uname: Username for authentication.
        :param password: Password for authentication.
        """
        super().__init__(**kwargs)
        self.api_root = self.api_root + api_subdir

    def get_proximity_entities_2d(
        self, api_url: str, latitude: float, longitude: float, radius: float, **kwargs
    ) -> dict[str, Union[pd.DataFrame, bool, requests.Response, None]]:
        """Find the entities in a certain radius around a point in 2D (cylindrical search area).

        :param latitude: Latitude of the central point in decimal format
        :param longitude: Longitude of the central point in decimal format
        :param radius: Initial search radius around the central point in km
        :param kwargs: Optional keyword arguments for the search
        :return: Dictionary with the following keys:

            - "data": Pandas dataframe with the data according to the specified search criteria
            - "exists": Boolean indicating whether matching records are found
        """
        geosearch_params = {"latitude": latitude, "longitude": longitude, "offset": radius}
        url_params = {**geosearch_params, **kwargs}
        url_data_type = api_url
        output_type = "list"
        df, df_add = self.process_data(url_data_type, url_params, output_type)
        return {"data": df, "exists": df_add["existance"]}

    def _search_any_entity(
        self,
        api_url: str,
        radius_init: float,
        url_params: Mapping[str, Union[str, float, int, Sequence[Union[str, float, int]], None]],
        radius_max: float = 500.0,
    ) -> pd.DataFrame:
        """
        Search for any entity in a certain radius around a point in 2D
        (cylindrical search area).

        :param api_url: End-point for the API
        :param radius_init: Initial search radius around the central point in km
        :param url_params: Dictionary with the URL parameters for the endpoint
        :param radius_max: Maximum search radius around the central point in km
        :return: Pandas dataframe with the data according to the specified search
            criteria
        """
        radius = radius_init
        while True:
            url_params["offset"] = str(radius)
            url_data_type = api_url
            output_type = "list"
            df, df_add = self.process_data(url_data_type, url_params, output_type)
            if df_add["existance"]:
                break
            radius *= 2
            warnings.warn(f"Expanding search radius to {radius: .1f}km", stacklevel=2)
            if radius > radius_max:
                raise ValueError(f"No locations found within {radius_max}km radius. Check your input information.")
        return df

    def get_closest_entity_2d(
        self,
        api_url: str,
        latitude: float,
        longitude: float,
        radius_init: float = 1.0,
        target_srid: str = "25831",
        **kwargs,
    ) -> dict[str, Union[pd.DataFrame, int, str, float, None]]:
        """
        Get the entity closest to a certain point in 2D with optional query
        arguments (cylindrical search area).

        :param api_url: End-point for the API
        :param latitude: Latitude of the central point in decimal format
        :param longitude: Longitude of the central point in decimal format
        :param radius_init: Initial search radius around the central point in
            km, the search radius is increased until locations are found
        :param target_srid: SRID for the offset calculation in meters
        :param kwargs: Optional keyword arguments e.g.
            ``campaign__projectsite__title__icontains='HKN'``
        :return:  Dictionary with the following keys:

            - 'data': Pandas dataframe with the test location data for each
                location in the specified search area
            - 'id': ID of the closest test location
            - 'title': Title of the closest test location
            - 'offset [m]': Offset in meters from the specified point
        """
        geosearch_params = {"latitude": latitude, "longitude": longitude}
        url_params = {**geosearch_params, **kwargs}
        df = self._search_any_entity(api_url, radius_init, url_params)
        df, point_east, point_north = SoilDataProcessor.transform_coord(df, longitude, latitude, target_srid)
        df["offset [m]"] = np.sqrt((df["easting [m]"] - point_east) ** 2 + (df["northing [m]"] - point_north) ** 2)
        return SoilDataProcessor.gather_data_entity(df)

    def get_closest_entity_3d(
        self,
        api_url: str,
        latitude: float,
        longitude: float,
        depth: float,
        radius_init: float = 1.0,
        target_srid: str = "25831",
        sampletest: bool = True,
        **kwargs,
    ) -> dict[str, Union[pd.DataFrame, int, str, float, None]]:
        """
        Get the entity closest to a certain point in 3D (spherical search area)
        with optional query arguments.

        :param api_url: End-point for the API
        :param latitude: Latitude of the central point in decimal format
        :param longitude: Longitude of the central point in decimal format
        :param depth: of the central point in meters below seabed
        :param radius_init: Initial search radius around the central point in
            km, the search radius is increased until locations are found
        :param target_srid: SRID for the offset calculation in meters
        :param sampletest: Boolean indicating whether a sample or sample test
            needs to be retrieved (default is True to search for sample tests)
        :param kwargs: Optional keyword arguments e.g.
            ``campaign__projectsite__title__icontains='HKN'``
        :return: Dictionary with the following keys:

            - 'data': Pandas dataframe with the test location data for each
                location in the specified search area
            - 'id': ID of the closest test location
            - 'title': Title of the closest test location
            - 'offset [m]': Offset in meters from the specified point
        """
        geosearch_params = {"latitude": latitude, "longitude": longitude}
        url_params = {**geosearch_params, **kwargs}
        df = self._search_any_entity(api_url, radius_init, url_params)
        df, point_east, point_north = SoilDataProcessor.transform_coord(df, longitude, latitude, target_srid)
        if not sampletest:
            df["depth"] = 0.5 * (df["top_depth"] + df["bottom_depth"])
        df["offset [m]"] = np.sqrt(
            (df["easting [m]"] - point_east) ** 2 + (df["northing [m]"] - point_north) ** 2 + (df["depth"] - depth) ** 2
        )
        return SoilDataProcessor.gather_data_entity(df)

    def get_surveycampaigns(
        self, projectsite: Union[str, None] = None, **kwargs
    ) -> dict[str, Union[pd.DataFrame, bool, None]]:
        """
        Get all available survey campaigns, specify a projectsite to filter by
        projectsite.

        :param projectsite: String with the projectsite title (e.g. "Nobelwind")
        :return: Dictionary with the following keys:

            - 'data': Pandas dataframe with the location data for each location
                in the projectsite
            - 'exists': Boolean indicating whether matching records are found
        """
        url_params = {"projectsite": projectsite}
        url_params = {**url_params, **kwargs}
        url_data_type = "surveycampaign"
        output_type = "list"
        df, df_add = self.process_data(url_data_type, url_params, output_type)
        return {"data": df, "exists": df_add["existance"]}

    def get_surveycampaign_detail(
        self,
        projectsite: str,
        campaign: str,
        **kwargs,
    ) -> dict[str, Union[pd.DataFrame, bool, int, None]]:
        """
        Get details for a specific survey campaign.

        :param projectsite: Name of the projectsite (e.g. "Nobelwind")
        :param campaign: Title of the survey campaign (e.g. "Borehole campaign")
        :return: Dictionary with the following keys:

            - 'id': id of the selected projectsite site
            - 'data': Pandas dataframe with the location data for the individual
                location
            - 'exists': Boolean indicating whether a matching location is found
        """
        url_params = {"projectsite": projectsite, "campaign": campaign}
        url_params = {**url_params, **kwargs}
        url_data_type = "surveycampaign"
        output_type = "single"
        df, df_add = self.process_data(url_data_type, url_params, output_type)
        return {"id": df_add["id"], "data": df, "exists": df_add["existance"]}

    def get_proximity_testlocations(
        self, latitude: float, longitude: float, radius: float, **kwargs
    ) -> dict[str, Union[pd.DataFrame, bool, None]]:
        """
        Get all soil test locations in a certain radius surrounding a point
        with given lat/lon.

        :param latitude: Latitude of the central point in decimal format
        :param longitude: Longitude of the central point in decimal format
        :param radius: Radius around the central point in km
        :return: Dictionary with the following keys:

            - 'data': Pandas dataframe with the test location data for each
                location in the specified search area
            - 'exists': Boolean indicating whether matching records are found
        """
        return self.get_proximity_entities_2d(
            api_url="testlocationproximity",
            latitude=latitude,
            longitude=longitude,
            radius=radius,
            **kwargs,
        )

    def get_closest_testlocation(
        self,
        latitude: float,
        longitude: float,
        radius: float = 1.0,
        target_srid: str = "25831",
        **kwargs,
    ) -> dict[str, Union[pd.DataFrame, int, str, float, None]]:
        """
        Get the soil test location closest to a certain point with the name
        containing a certain string.

        :param latitude: Latitude of the central point in decimal format
        :param longitude: Longitude of the central point in decimal format
        :return: Dictionary with the following keys:

            - 'data': Pandas dataframe with the test location data for each
                location in the specified search area
            - 'id': ID of the closest test location
            - 'title': Title of the closest test location
            - 'offset [m]': Offset in meters from the specified point
        """
        return self.get_closest_entity_2d(
            api_url="testlocationproximity",
            latitude=latitude,
            longitude=longitude,
            radius_init=radius,
            target_srid=target_srid,
            **kwargs,
        )

    def get_testlocations(
        self,
        projectsite: Union[str, None] = None,
        campaign: Union[str, None] = None,
        **kwargs,
    ) -> dict[str, Union[pd.DataFrame, bool, None]]:
        """
        Get the geotechnical test locations corresponding to the given search
        criteria.

        :param projectsite: Name of the projectsite under consideration
            (e.g. "Nobelwind", optional, default is None)
        :param campaign: Name of the survey campaign (optional, default is None
            to return all locations in a projectsite)
        :return: Dictionary with the following keys:

            - 'data': Pandas dataframe with the test location data for each
                location meeting the specified search criteria
            - 'exists': Boolean indicating whether matching records are found
        """
        url_params = {
            "projectsite": projectsite,
            "campaign": campaign,
        }
        url_params = {**url_params, **kwargs}
        url_data_type = "testlocation"
        output_type = "list"
        df, df_add = self.process_data(url_data_type, url_params, output_type)
        return {"data": df, "exists": df_add["existance"]}

    def get_testlocation_detail(
        self,
        location: str,
        projectsite: Union[str, None] = None,
        campaign: Union[str, None] = None,
        **kwargs,
    ) -> dict[str, Union[pd.DataFrame, int, bool, None]]:
        """Get the detailed information for a geotechnical test location.

        :param location: Name of a specific location (e.g. "CPT-888")
        :param projectsite: Optional, name of the projectsite under
            consideration (e.g. "Nobelwind")
        :param campaign: Optional, name of the survey campaign (e.g. "Borehole
            campaign")
        :return: Dictionary with the following keys:

            - 'id': id of the selected test location
            - 'data': Pandas dataframe with the test location data for each
                location meeting the specified search criteria
            - 'exists': Boolean indicating whether matching records are found
        """
        url_params = {
            "projectsite": projectsite,
            "campaign": campaign,
            "location": location,
        }
        url_params = {**url_params, **kwargs}
        url_data_type = "testlocation"
        output_type = "single"
        df, df_add = self.process_data(url_data_type, url_params, output_type)
        return {"id": df_add["id"], "data": df, "exists": df_add["existance"]}

    def testlocation_exists(
        self,
        location: str,
        projectsite: Union[str, None] = None,
        campaign: Union[str, None] = None,
        **kwargs,
    ) -> Union[int, bool]:
        """
        Check if the test location answering to the search criteria exists.

        :param location: Name of a specific location (e.g. "CPT-888")
        :param projectsite: Optional, name of the projectsite under
            consideration (e.g. "Nobelwind")
        :param campaign: Optional, name of the survey campaign (e.g.
            "Borehole campaign")
        :return: Returns the id if test location exists, False otherwise
        """
        url_params = {
            "projectsite": projectsite,
            "campaign": campaign,
            "location": location,
        }
        url_params = {**url_params, **kwargs}
        url_data_type = "testlocation"
        output_type = "single"
        _, df_add = self.process_data(url_data_type, url_params, output_type)
        return df_add["id"] if df_add["existance"] else False

    def get_insitutest_types(self, **kwargs):
        """Retrieve the types of in-situ tests available in the database.

        :param kwargs: Keywords arguments for the GET request
        :return: Dataframe with the available InSituTestType records
        """
        url_data_type = "insitutesttype"
        output_type = "list"
        df, df_add = self.process_data(url_data_type, {}, output_type)
        return {"data": df, "exists": df_add["existance"]}

    def insitutest_type_exists(self, testtype: str, **kwargs) -> Union[int, bool]:
        """
        Check if the in-situ test type answering to the search criteria exists
        and returns the id.

        :param testtype: Title of the in-situ test type (e.g. "Downhole PCPT")
        :return: Returns the id if the in-situ test type exists, False otherwise
        """
        url_params = {"testtype": testtype}
        url_params = {**url_params, **kwargs}
        url_data_type = "insitutesttype"
        output_type = "single"
        _, df_add = self.process_data(url_data_type, url_params, output_type)
        return df_add["id"] if df_add["existance"] else False

    def get_insitutests(
        self,
        projectsite: Union[str, None] = None,
        location: Union[str, None] = None,
        testtype: Union[str, None] = None,
        insitutest: Union[str, None] = None,
        **kwargs,
    ) -> dict[str, Union[pd.DataFrame, bool, None]]:
        """
        Get the detailed information (measurement data) for an in-situ test of
        given type.

        :param projectsite: Name of the projectsite (e.g. "Nobelwind")
        :param location: Name of the test location (e.g. "CPT-7C")
        :param testtype: Name of the test type (e.g. "PCPT")
        :param insitutest: Name of the in-situ test
        :return: Dictionary with the following keys:

            - 'data': Metadata of the insitu tests
            - 'exists': Boolean indicating whether a matching in-situ test is
                found
        """
        url_params = {
            "projectsite": projectsite,
            "location": location,
            "testtype": testtype,
            "insitutest": insitutest,
        }
        url_params = {**url_params, **kwargs}
        url_data_type = "insitutestsummary"
        output_type = "list"
        df, df_add = self.process_data(url_data_type, url_params, output_type)
        return {"data": df, "exists": df_add["existance"]}

    def get_proximity_insitutests(
        self, latitude: float, longitude: float, radius: float, **kwargs
    ) -> dict[str, Union[pd.DataFrame, bool, None]]:
        """Get all in-situ tests in a certain radius surrounding a point with
        given lat/lon.

        :param latitude: Latitude of the central point in decimal format
        :param longitude: Longitude of the central point in decimal format
        :param radius: Radius around the central point in km
        :return: Dictionary with the following keys:

            - 'data': Pandas dataframe with the in-situ test summary data for
                each in-situ test in the specified search area
            - 'exists': Boolean indicating whether matching records are found
        """
        return self.get_proximity_entities_2d(
            api_url="insitutestproximity",
            latitude=latitude,
            longitude=longitude,
            radius=radius,
            **kwargs,
        )

    def get_closest_insitutest(
        self,
        latitude: float,
        longitude: float,
        radius: float = 1.0,
        target_srid: str = "25831",
        **kwargs,
    ):
        """
        Get the in-situ test closest to a certain point with the name containing
        a certain string.

        :param latitude: Latitude of the central point in decimal format
        :param longitude: Longitude of the central point in decimal format
        :param radius: Initial search radius around the central point in km,
            the search radius is increased until locations are found
        :param target_srid: SRID for the offset calculation in meters
        :param kwargs: Optional keyword arguments e.g. ``campaign__projectsite__title__icontains='HKN'``
        :return: Dictionary with the following keys:

            - 'data': Pandas dataframe with the in-situ test data for each
                in-situ test in the specified search area
            - 'id': ID of the closest in-situ test
            - 'title': Title of the closest in-situ test
            - 'offset [m]': Offset in meters from the specified point
        """
        return self.get_closest_entity_2d(
            api_url="insitutestproximity",
            latitude=latitude,
            longitude=longitude,
            radius_init=radius,
            target_srid=target_srid,
            **kwargs,
        )

    def get_closest_insitutest_byname(
        self,
        projectsite: str,
        location: str,
        radius: float = 1.0,
        target_srid: str = "25831",
        **kwargs,
    ) -> dict[str, Union[pd.DataFrame, int, str, float, None]]:
        """
        Get the in-situ test closest to a location specified by name.

        :param projectsite: Name of the projectsite (e.g. "Nobelwind")
        :param location: Name of the test location (e.g. "CPT-7C")
        :param radius: Initial search radius around the central point in km,
            the search radius is increased until locations are found
        :param target_srid: SRID for the offset calculation in meters
        :param kwargs: Optional keyword arguments for filtering tests
        :return: Dictionary with the following keys:
            - 'data': Pandas dataframe with the in-situ test data
            - 'id': ID of the closest in-situ test
            - 'title': Title of the closest in-situ test
            - 'offset [m]': Offset in meters from the location
        :raises ValueError: If the location does not exist
        """
        # First verify the location exists
        location_id = self.testlocation_exists(projectsite=projectsite, location=location)

        if not location_id:
            raise ValueError(f"Location '{location}' not found in project '{projectsite}'")

        # Get location details to obtain coordinates
        location_details = self.get_testlocation_detail(projectsite=projectsite, location=location)

        # Extract coordinates from location data
        location_data = location_details["data"]
        latitude = location_data["latitude"].iloc[0]
        longitude = location_data["longitude"].iloc[0]

        # Use existing method to find closest in-situ test
        return self.get_closest_insitutest(
            latitude=latitude,
            longitude=longitude,
            radius=radius,
            target_srid=target_srid,
            **kwargs,
        )

    def get_closest_soilprofile_byname(
        self,
        projectsite: str,
        location: str,
        radius: float = 1.0,
        target_srid: str = "25831",
        retrieve_details: bool = True,
        verbose: bool = True,
        **kwargs,
    ) -> dict[str, Union[pd.DataFrame, int, str, float, None]]:
        """
        Get the soil profile closest to a location specified by name.

        :param projectsite: Name of the projectsite (e.g. "Nobelwind")
        :param location: Name of the test location (e.g. "CPT-7C")
        :param radius: Initial search radius around the central point in km,
            the search radius is increased until locations are found
        :param target_srid: SRID for the offset calculation in meters
        :param retrieve_details: Boolean determining whether the soil profile detail
            needs to be retrieved. Default is true in which case the result of
            get_soilprofile_detail is returned
        :param verbose: Boolean determining whether to print info about found profile
        :param kwargs: Optional keyword arguments for filtering profiles
        :return: Dictionary with the following keys:
            - 'data': Pandas dataframe with the soil profile data
            - 'id': ID of the closest soil profile
            - 'title': Title of the closest soil profile
            - 'offset [m]': Offset in meters from the location
            If retrieve_details is True, returns the full soil profile details instead
        :raises ValueError: If the location does not exist
        """
        # First verify the location exists
        location_id = self.testlocation_exists(projectsite=projectsite, location=location)

        if not location_id:
            raise ValueError(f"Location '{location}' not found in project '{projectsite}'")

        # Get location details to obtain coordinates
        location_details = self.get_testlocation_detail(projectsite=projectsite, location=location)

        # Extract coordinates from location data
        location_data = location_details["data"]
        latitude = location_data["latitude"].iloc[0]
        longitude = location_data["longitude"].iloc[0]

        # Use existing method to find closest soil profile
        closest_profile = self.get_closest_soilprofile(
            latitude=latitude,
            longitude=longitude,
            radius=radius,
            target_srid=target_srid,
            **kwargs,
        )

        if verbose:
            print(f"Soil profile {closest_profile['title']} found at {closest_profile['offset [m]']:.1f}m offset")

        if retrieve_details:
            return self.get_soilprofile_detail(
                projectsite=projectsite,
                location=location,
                soilprofile=closest_profile["title"],
                **kwargs,
            )

        return closest_profile

    def get_insitutest_detail(
        self,
        insitutest: str,
        projectsite: Union[str, None] = None,
        location: Union[str, None] = None,
        testtype: Union[str, None] = None,
        combine: bool = False,
        **kwargs,
    ) -> dict[str, Union[pd.DataFrame, int, bool, requests.Response, None]]:
        """
        Get the detailed information (measurement data) for an in-situ test of
        give type.

        :param insitutest: Name of the in-situ test
        :param projectsite: Name of the projectsite (e.g. "Nobelwind")
        :param location: Name of the test location (e.g. "CPT-7C")
        :param testtype: Name of the test type (e.g. "PCPT")
        :param combine: Boolean indicating whether raw and processed data needs
            to be combined (default=False). If true, processed data columns are
            appended to the rawdata dataframe
        :param kwargs: Optional keyword arguments for further queryset filtering
            based on model attributes.
        :return: Dictionary with the following keys:

            - 'id': id of the selected test
            - 'insitutestsummary': Metadata of the insitu tests
            - 'rawdata': Raw data
            - 'processed': Processed data
            - 'conditions': Test conditions
            - 'response': Response text
            - 'exists': Boolean indicating whether a matching in-situ test is found
        """
        url_params = {
            "projectsite": projectsite,
            "location": location,
            "testtype": testtype,
            "insitutest": insitutest,
        }
        url_params = {**url_params, **kwargs}
        url_data_type = "insitutestsummary"
        output_type = "single"
        df_sum, df_add_sum = self.process_data(url_data_type, url_params, output_type)
        url_data_type = "insitutestdetail"
        df_detail, df_add_detail = self.process_data(url_data_type, url_params, output_type)
        cols = ["rawdata", "processeddata", "conditions"]
        dfs = SoilDataProcessor.process_insitutest_dfs(df_detail, cols)
        df_raw = SoilDataProcessor.combine_dfs(dfs) if combine else dfs["rawdata"]
        return {
            "id": df_add_detail["id"],
            "insitutestsummary": df_sum,
            "rawdata": df_raw,
            "processeddata": dfs["processeddata"],
            "conditions": dfs["conditions"],
            "response": df_add_detail["response"],
            "exists": df_add_sum["existance"],
        }

    def get_cpttest_detail(
        self,
        insitutest: str,
        projectsite: Union[str, None] = None,
        location: Union[str, None] = None,
        testtype: Union[str, None] = None,
        combine: bool = False,
        cpt: bool = True,
        **kwargs,
    ) -> dict[str, Union[pd.DataFrame, int, bool, requests.Response, None]]:
        """Get the detailed information for an in-situ test of CPT type.

        The detailed information is measurement data and CPT types are seabed or downhole CPT.

        :param insitutest: Name of the in-situ test
        :param projectsite: Name of the projectsite (e.g. "Nobelwind")
        :param location: Name of the test location (e.g. "CPT-7C")
        :param testtype: Name of the test type (e.g. "PCPT")
        :param combine: Boolean indicating whether raw and processed data needs
            to be combined (default=False).
            If true, processed data columns are appended to the rawdata dataframe
        :param cpt: Boolean determining whether the in-situ test is a CPT or not.
            If True (default), a PCPTProcessing object is returned.
        :param kwargs: Optional keyword arguments for the cpt data loading.
            Note that further queryset filtering based on model attributes is
            not possible with this method. The in-situ test needs to be fully
            defined by the required arguments.
        :return: Dictionary with the following keys:

            - 'id': id of the selected test
            - 'insitutestsummary': Metadata of the insitu tests
            - 'rawdata': Raw data
            - 'processed': Processed data
            - 'conditions': Test conditions
            - 'response': Response text
            - 'cpt': PCPTProcessing object (only if the CPT data is successfully
                loaded)
            - 'exists': Boolean indicating whether a matching in-situ test is
                found
        """
        url_params = {
            "projectsite": projectsite,
            "location": location,
            "testtype": testtype,
            "insitutest": insitutest,
        }
        url_data_type = "insitutestsummary"
        output_type = "single"
        df_sum, df_add_sum = self.process_data(url_data_type, url_params, output_type)
        url_data_type = "insitutestdetail"
        df_detail, df_add_detail = self.process_data(url_data_type, url_params, output_type)
        cols = ["rawdata", "processeddata", "conditions"]
        dfs = SoilDataProcessor.process_insitutest_dfs(df_detail, cols)
        df_raw = SoilDataProcessor.combine_dfs(dfs) if combine else dfs["rawdata"]
        dict_ = {
            "id": df_add_detail["id"],
            "insitutestsummary": df_sum,
            "rawdata": df_raw,
            "processeddata": dfs["processeddata"],
            "conditions": dfs["conditions"],
            "response": df_add_detail["response"],
            "exists": df_add_sum["existance"],
        }
        if cpt:
            cpt_ = SoilDataProcessor.process_cpt(df_sum, df_raw, **kwargs)
            dict_["cpt"] = cpt_
            return dict_
        return dict_

    def insitutest_exists(
        self,
        insitutest: str,
        projectsite: Union[str, None] = None,
        location: Union[str, None] = None,
        testtype: Union[str, None] = None,
        **kwargs,
    ) -> Union[int, bool]:
        """Check if the in-situ test answering to the search criteria exists.

        :param insitutest: Name of the in-situ test
        :param projectsite: Name of the projectsite (e.g. "Nobelwind")
        :param location: Name of the test location (e.g. "CPT-7C")
        :param testtype: Name of the test type (e.g. "PCPT")
        :return: Returns the id if the in-situ test exists, False otherwise
        """
        url_params = {
            "projectsite": projectsite,
            "location": location,
            "testtype": testtype,
            "insitutest": insitutest,
        }
        url_params = {**url_params, **kwargs}
        url_data_type = "insitutestdetail"
        output_type = "single"
        _, df_add = self.process_data(url_data_type, url_params, output_type)
        return df_add["id"] if df_add["existance"] else False

    def get_soilprofiles(
        self,
        projectsite: Union[str, None] = None,
        location: Union[str, None] = None,
        soilprofile: Union[str, None] = None,
        **kwargs,
    ) -> dict[str, Union[pd.DataFrame, bool, None]]:
        """Retrieve soil profiles corresponding to the search criteria.

        :param projectsite: Name of the projectsite (e.g. "Nobelwind")
        :param location: Name of the test location (e.g. "CPT-7C")
        :param soilprofile: Title of the soil profile (e.g. "Borehole log")
        :return: Dictionary with the following keys:

            - 'data': Metadata for the soil profiles
            - 'exists': Boolean indicating whether a matching in-situ test is
                found
        """
        url_params = {
            "projectsite": projectsite,
            "location": location,
            "soilprofile": soilprofile,
        }
        url_params = {**url_params, **kwargs}
        url_data_type = "soilprofilesummary"
        output_type = "list"
        df, df_add = self.process_data(url_data_type, url_params, output_type)
        return {"data": df, "exists": df_add["existance"]}

    def get_proximity_soilprofiles(
        self, latitude: float, longitude: float, radius: float, **kwargs
    ) -> dict[str, Union[pd.DataFrame, bool, None]]:
        """Get all soil profiles in a certain radius surrounding a point.

        :param latitude: Latitude of the central point in decimal format
        :param longitude: Longitude of the central point in decimal format
        :param radius: Radius around the central point in km
        :return: Dictionary with the following keys:

            - 'data': Pandas dataframe with the soil profile summary data for
                each soil profile in the specified search area
            - 'exists': Boolean indicating whether matching records are found
        """
        return self.get_proximity_entities_2d(
            api_url="soilprofileproximity",
            latitude=latitude,
            longitude=longitude,
            radius=radius,
            **kwargs,
        )

    def get_closest_soilprofile(
        self,
        latitude: float,
        longitude: float,
        radius: float = 1.0,
        target_srid: str = "25831",
        **kwargs,
    ) -> dict[str, Union[pd.DataFrame, int, str, float, None]]:
        """Get the soil profile closest to a certain point with additional
        conditions as optional keyword arguments.

        :param latitude: Latitude of the central point in decimal format
        :param longitude: Longitude of the central point in decimal format
        :param radius: Initial search radius around the central point in km,
            the search radius is increased until locations are found
        :param target_srid: SRID for the offset calculation in meters
        :param kwargs: Optional keyword arguments e.g. ``location__title__icontains='HKN'``
        :return: Dictionary with the following keys:

            - 'data': Pandas dataframe with the soil profile data for each soil
                profile in the specified search area
            - 'id': ID of the closest in-situ test
            - 'title': Title of the closest in-situ test
            - 'offset [m]': Offset in meters from the specified point
        """
        return self.get_closest_entity_2d(
            api_url="soilprofileproximity",
            latitude=latitude,
            longitude=longitude,
            radius_init=radius,
            target_srid=target_srid,
            **kwargs,
        )

    def get_soilprofile_detail(
        self,
        projectsite: Union[str, None] = None,
        location: Union[str, None] = None,
        soilprofile: Union[str, None] = None,
        convert_to_profile: bool = True,
        profile_title: Union[str, None] = None,
        drop_info_cols: bool = True,
        **kwargs,
    ) -> dict[str, Union[pd.DataFrame, int, str, bool, requests.Response, None]]:
        """
        Retrieve a soil profile from the owimetadatabase and converts it to a
        groundhog SoilProfile object.

        :param projectsite: Name of the projectsite (e.g. "Nobelwind")
        :param location: Name of the test location (e.g. "CPT-7C")
        :param soilprofile: Title of the soil profile (e.g. "Borehole log")
        :param convert_to_profile: Boolean determining whether the soil profile
            needs to be converted to a groundhog SoilProfile object
        :param drop_info_cols: Boolean determining whether or not to drop the
            columns with additional info (e.g. soil description, ...)
        :return: Dictionary with the following keys:
            - 'id': id for the selected soil profile
            - 'soilprofilesummary': Metadata for the soil profile
            - 'response': Response text
            - 'soilprofile': Groundhog SoilProfile object (only if successfully processed)
            - 'exists': Boolean indicating whether a matching in-situ test is found
        """
        # TODO: Ensure that an option for retrieving soilprofiles in mLAT is also available
        url_params = {
            "projectsite": projectsite,
            "location": location,
            "soilprofile": soilprofile,
        }
        url_params = {**url_params, **kwargs}
        url_data_type = "soilprofilesummary"
        output_type = "single"
        df_sum, df_add_sum = self.process_data(url_data_type, url_params, output_type)
        url_data_type = "soilprofiledetail"
        df_detail, df_add_detail = self.process_data(url_data_type, url_params, output_type)
        dict_ = {
            "id": df_add_detail["id"],
            "soilprofilesummary": df_sum,
            "response": df_add_detail["response"],
            "exists": df_add_sum["existance"],
        }
        if convert_to_profile:
            dsp = SoilDataProcessor.convert_to_profile(df_sum, df_detail, profile_title, drop_info_cols)
            dict_["soilprofile"] = dsp
            return dict_
        return dict_

    def soilprofile_exists(
        self,
        soilprofile: str,
        projectsite: Union[str, None] = None,
        location: Union[str, None] = None,
        **kwargs,
    ) -> Union[int, bool]:
        """Check if the specific soil profile  exists.

        :param soilprofile: Title of the soil profile (e.g. "Borehole log")
        :param projectsite: Name of the projectsite (e.g. "Nobelwind")
        :param location: Name of the test location (e.g. "CPT-7C")
        :return: Returns the id if soil profile exists, False otherwise
        """
        url_params = {
            "projectsite": projectsite,
            "location": location,
            "soilprofile": soilprofile,
        }
        url_params = {**url_params, **kwargs}
        url_data_type = "soilprofiledetail"
        output_type = "single"
        _, df_add = self.process_data(url_data_type, url_params, output_type)
        return df_add["id"] if df_add["existance"] else False

    def soiltype_exists(self, soiltype: str, **kwargs) -> Union[int, bool]:
        """Check if a soiltype with a given name exists.

        :param soiltype: Name of the soil type
        :return: id of the soil type if it exists, False otherwise
        """
        url_params = {"soiltype": soiltype}
        url_params = {**url_params, **kwargs}
        url_data_type = "soiltype"
        output_type = "single"
        _, df_add = self.process_data(url_data_type, url_params, output_type)
        return df_add["id"] if df_add["existance"] else False

    def soilunit_exists(
        self,
        soilunit: str,
        projectsite: Union[str, None] = None,
        soiltype: Union[str, None] = None,
        **kwargs,
    ) -> Union[int, bool]:
        """Check if a certain soil unit exists.

        :param projectsite: Name of the project site
        :param soiltype: Name of the soil type
        :param soilunit: Name of the soil unit
        :return: id of the soil unit if it exists, False otherwise
        """
        url_params = {
            "projectsite": projectsite,
            "soiltype": soiltype,
            "soilunit": soilunit,
        }
        url_params = {**url_params, **kwargs}
        url_data_type = "soilunit"
        output_type = "single"
        _, df_add = self.process_data(url_data_type, url_params, output_type)
        return df_add["id"] if df_add["existance"] else False

    def get_soilunits(
        self,
        projectsite: Union[str, None] = None,
        soiltype: Union[str, None] = None,
        soilunit: Union[str, None] = None,
        **kwargs,
    ) -> dict[str, Union[pd.DataFrame, bool, None]]:
        """Find all soil units corresponding to the search parameters.

        :param projectsite: Name of the projectsite (e.g. ``"HKN"``)
        :param soiltype: Name of the soil type (e.g. ``"SAND"``)
        :param soilunit: Name of the soil unit (e.g. ``"Asse sand-clay"``)
        :return: Dictionary with the following keys:

            - 'data': Dataframe with the soil units returned from the query
            - 'exists': Boolean containing whether data is in the returned query
        """
        url_params = {
            "projectsite": projectsite,
            "soiltype": soiltype,
            "soilunit": soilunit,
        }
        url_params = {**url_params, **kwargs}
        url_data_type = "soilunit"
        output_type = "list"
        df, df_add = self.process_data(url_data_type, url_params, output_type)
        return {"data": df, "exists": df_add["existance"]}

    def get_batchlabtest_types(self, **kwargs) -> dict[str, Union[pd.DataFrame, bool, None]]:
        """Retrieve the types of batch lab tests available in the database.

        :param kwargs: Keywords arguments for the GET request
        :return: Dataframe with the available InSituTestType records
        """
        url_data_type = "batchlabtesttype"
        output_type = "list"
        df, df_add = self.process_data(url_data_type, kwargs, output_type)
        return {"data": df, "exists": df_add["existance"]}

    def get_batchlabtests(
        self,
        projectsite: Union[str, None] = None,
        campaign: Union[str, None] = None,
        location: Union[str, None] = None,
        testtype: Union[str, None] = None,
        batchlabtest: Union[str, None] = None,
        **kwargs,
    ) -> dict[str, Union[pd.DataFrame, bool, None]]:
        """
        Retrieve a summary of batch lab tests corresponding to the specified
        search criteria.

        :param projectsite: Project site name (e.g. 'Nobelwind')
        :param campaign: Title of the survey campaign
        :param location: Title of the test location
        :param testtype: Title of the test type
        :param batchlabtest: Title of the batch lab test
        :return: Dictionary with the following keys

            - 'data': Dataframe with details on the batch lab test
            - 'exists': Boolean indicating whether records meeting the specified
                search criteria exist
        """
        url_params = {
            "projectsite": projectsite,
            "campaign": campaign,
            "location": location,
            "testtype": testtype,
            "batchlabtest": batchlabtest,
        }
        url_params = {**url_params, **kwargs}
        url_data_type = "batchlabtestsummary"
        output_type = "list"
        df, df_add = self.process_data(url_data_type, url_params, output_type)
        return {"data": df, "exists": df_add["existance"]}

    def batchlabtesttype_exists(self, batchlabtesttype: str, **kwargs) -> Union[int, bool]:
        """
        Check if the geotechnical sample type answering to the search criteria
        exists.

        :param batchlabtesttype: Title of the batch lab test type
        :return: Returns the id if the sample type exists, False otherwise
        """
        url_params = {"testtype": batchlabtesttype}
        url_params = {**url_params, **kwargs}
        url_data_type = "batchlabtesttype"
        output_type = "single"
        _, df_add = self.process_data(url_data_type, url_params, output_type)
        return df_add["id"] if df_add["existance"] else False

    def get_proximity_batchlabtests(
        self, latitude: float, longitude: float, radius: float, **kwargs
    ) -> dict[str, Union[pd.DataFrame, bool, None]]:
        """
        Get all batch lab tests in a certain radius surrounding a point with
        given lat/lon.

        :param latitude: Latitude of the central point in decimal format
        :param longitude: Longitude of the central point in decimal format
        :param radius: Radius around the central point in km
        :return: Dictionary with the following keys:

            - 'data': Pandas dataframe with the batch lab test summary data
                for each batch lab test in the specified search area
            - 'exists': Boolean indicating whether matching records are found
        """
        return self.get_proximity_entities_2d(
            api_url="batchlabtestproximity",
            latitude=latitude,
            longitude=longitude,
            radius=radius,
            **kwargs,
        )

    def get_closest_batchlabtest(
        self,
        latitude: float,
        longitude: float,
        radius: float = 1.0,
        target_srid: str = "25831",
        **kwargs,
    ):
        """
        Get the batch lab test closest to a certain point with the name
        containing a certain string.

        :param latitude: Latitude of the central point in decimal format
        :param longitude: Longitude of the central point in decimal format
        :param radius: Initial search radius around the central point in km,
            the search radius is increased until locations are found
        :param target_srid: SRID for the offset calculation in meters
        :param kwargs: Optional keyword arguments e.g. ``location__title__icontains='BH'``
        :return: Dictionary with the following keys:

            - 'data': Pandas dataframe with the batch lab test data for each
                batch lab test in the specified search area
            - 'id': ID of the closest batch lab test
            - 'title': Title of the closest batch lab test
            - 'offset [m]': Offset in meters from the specified point
        """
        return self.get_closest_entity_2d(
            api_url="batchlabtestproximity",
            latitude=latitude,
            longitude=longitude,
            radius_init=radius,
            target_srid=target_srid,
            **kwargs,
        )

    def get_batchlabtest_detail(
        self,
        batchlabtest: str,
        projectsite: Union[str, None] = None,
        location: Union[str, None] = None,
        testtype: Union[str, None] = None,
        campaign: Union[str, None] = None,
        **kwargs,
    ) -> dict[str, Union[pd.DataFrame, int, bool, requests.Response, None]]:
        """Retrieve detailed data for a specific batch lab test.

        :param projectsite: Title of the project site
        :param campaign: Title of the survey campaign
        :param location: Title of the test location
        :param testtype: Title of the test type
        :param batchlabtest: Title of the batch lab test
        :return: Dictionary with the following keys:

            - 'id': id for the selected soil profile
            - 'summary': Metadata for the batch lab test
            - 'response': Response text
            - 'rawdata': Dataframe with the raw data
            - 'processeddata': Dataframe with the raw data
            - 'conditions': Dataframe with test conditions
            - 'exists': Boolean indicating whether a matching record is found
        """
        url_params = {
            "projectsite": projectsite,
            "campaign": campaign,
            "location": location,
            "testtype": testtype,
            "batchlabtest": batchlabtest,
        }
        url_params = {**url_params, **kwargs}
        url_data_type = "batchlabtestsummary"
        output_type = "single"
        df_sum, df_add_sum = self.process_data(url_data_type, url_params, output_type)
        url_data_type = "batchlabtestdetail"
        df_detail, df_add_detail = self.process_data(url_data_type, url_params, output_type)
        cols = ["rawdata", "processeddata", "conditions"]
        dfs = SoilDataProcessor.process_insitutest_dfs(df_detail, cols)
        return {
            "id": df_add_detail["id"],
            "summary": df_sum,
            "response": df_add_detail["response"],
            "rawdata": dfs["rawdata"],
            "processeddata": dfs["processeddata"],
            "conditions": dfs["conditions"],
            "exists": df_add_sum["existance"],
        }

    def batchlabtest_exists(
        self,
        batchlabtest: str,
        projectsite: Union[str, None] = None,
        location: Union[str, None] = None,
        testtype: Union[str, None] = None,
        campaign: Union[str, None] = None,
        **kwargs,
    ) -> Union[int, bool]:
        """Check if the batch lab test answering to the search criteria exists.

        :param batchlabtest: Title of the batch lab test
        :param projectsite: Project site name (e.g. 'Nobelwind')
        :param campaign: Title of the survey campaign
        :param location: Title of the test location
        :param testtype: Title of the test type
        :return: Returns the id if batch lab test exists, False otherwise
        """
        url_params = {
            "projectsite": projectsite,
            "campaign": campaign,
            "location": location,
            "testtype": testtype,
            "batchlabtest": batchlabtest,
        }
        url_params = {**url_params, **kwargs}
        url_data_type = "batchlabtestdetail"
        output_type = "single"
        _, df_add = self.process_data(url_data_type, url_params, output_type)
        return df_add["id"] if df_add["existance"] else False

    def geotechnicalsampletype_exists(self, sampletype: str, **kwargs) -> Union[int, bool]:
        """
        Check if the geotechnical sample type answering to the search criteria
        exists.

        :param sampletype: Title of the sample type
        :return: Returns the id if the sample type exists, False otherwise
        """
        url_params = {"sampletype": sampletype}
        url_params = {**url_params, **kwargs}
        url_data_type = "geotechnicalsampletype"
        output_type = "single"
        _, df_add = self.process_data(url_data_type, url_params, output_type)
        return df_add["id"] if df_add["existance"] else False

    def get_geotechnicalsamples(
        self,
        projectsite: Union[str, None] = None,
        campaign: Union[str, None] = None,
        location: Union[str, None] = None,
        sampletype: Union[str, None] = None,
        sample: Union[str, None] = None,
        **kwargs,
    ) -> dict[str, Union[pd.DataFrame, bool, None]]:
        """
        Retrieve geotechnical samples corresponding to the specified search
        criteria.

        :param projectsite: Project site name (e.g. 'Nobelwind')
        :param campaign: Title of the survey campaign
        :param location: Title of the test location
        :param sampletype: Title of the sample type
        :param sample: Title of the sample
        :return: Dictionary with the following keys

            - 'data': Dataframe with details on the sample
            - 'exists': Boolean indicating whether records meeting the specified
                search criteria exist
        """
        url_params = {
            "projectsite": projectsite,
            "campaign": campaign,
            "location": location,
            "sampletype": sampletype,
            "sample": sample,
        }
        url_params = {**url_params, **kwargs}
        url_data_type = "geotechnicalsample"
        output_type = "list"
        df, df_add = self.process_data(url_data_type, url_params, output_type)
        return {"data": df, "exists": df_add["existance"]}

    def get_proximity_geotechnicalsamples(
        self, latitude: float, longitude: float, radius: float, **kwargs
    ) -> dict[str, Union[pd.DataFrame, bool, None]]:
        """
        Get all geotechnical samples in a certain radius surrounding a point
        with given lat/lon.

        :param latitude: Latitude of the central point in decimal format
        :param longitude: Longitude of the central point in decimal format
        :param radius: Radius around the central point in km
        :return: Dictionary with the following keys:

            - 'data': Pandas dataframe with the geotechnical sample data for
                each geotechnical sample in the specified search area
            - 'exists': Boolean indicating whether matching records are found
        """
        return self.get_proximity_entities_2d(
            api_url="geotechnicalsampleproximity",
            latitude=latitude,
            longitude=longitude,
            radius=radius,
            **kwargs,
        )

    def get_closest_geotechnicalsample(
        self,
        latitude: float,
        longitude: float,
        depth: float,
        radius: float = 1.0,
        target_srid: str = "25831",
        **kwargs,
    ) -> dict[str, Union[pd.DataFrame, int, str, float, None]]:
        """
        Get the geotechnical sample closest to a certain point with the name
        containing a certain string.

        :param latitude: Latitude of the central point in decimal format
        :param longitude: Longitude of the central point in decimal format
        :param depth: Depth of the central point in meters below seabed
        :param radius: Initial search radius around the central point in km,
            the search radius is increased until locations are found
        :param target_srid: SRID for the offset calculation in meters
        :param kwargs: Optional keyword arguments e.g. ``location__title__icontains='BH'``
        :return: Dictionary with the following keys:

            - 'data': Pandas dataframe with the geotechnical sample data for
                each geotechnical sample in the specified search area
            - 'id': ID of the closest batch lab test
            - 'title': Title of the closest batch lab test
            - 'offset [m]': Offset in meters from the specified point
        """
        return self.get_closest_entity_3d(
            api_url="geotechnicalsampleproximity",
            latitude=latitude,
            longitude=longitude,
            depth=depth,
            radius_init=radius,
            target_srid=target_srid,
            sampletest=False,
            **kwargs,
        )

    def get_geotechnicalsample_detail(
        self,
        sample: str,
        projectsite: Union[str, None] = None,
        location: Union[str, None] = None,
        sampletype: Union[str, None] = None,
        campaign: Union[str, None] = None,
        **kwargs,
    ) -> dict[str, Union[pd.DataFrame, int, bool, requests.Response, None]]:
        """Retrieve detailed data for a specific sample.

        :param sample: Title of the sample
        :param projectsite: Title of the project site
        :param campaign: Title of the survey campaign
        :param location: Title of the test location
        :param sampletype: Title of the sample type
        :return: Dictionary with the following keys:

            - 'id': id for the selected soil profile
            - 'data': Metadata for the batch lab test
            - 'response': Response text
            - 'exists': Boolean indicating whether a matching record is found
        """
        url_params = {
            "projectsite": projectsite,
            "campaign": campaign,
            "location": location,
            "sampletype": sampletype,
            "sample": sample,
        }
        url_params = {**url_params, **kwargs}
        url_data_type = "geotechnicalsample"
        output_type = "single"
        df, df_add = self.process_data(url_data_type, url_params, output_type)
        return {
            "id": df_add["id"],
            "data": df,
            "response": df_add["response"],
            "exists": df_add["existance"],
        }

    def geotechnicalsample_exists(
        self,
        sample: str,
        projectsite: Union[str, None] = None,
        location: Union[str, None] = None,
        sampletype: Union[str, None] = None,
        campaign: Union[str, None] = None,
        **kwargs,
    ) -> Union[int, bool]:
        """
        Check if the geotechnical sample answering to the search criteria exists.

        :param sample: Title of the sample
        :param projectsite: Project site name (e.g. 'Nobelwind')
        :param campaign: Title of the survey campaign
        :param location: Title of the test location
        :param sampletype: Title of the sample type
        :return: Returns the id if the geotechnical sample exists, False otherwise
        """
        url_params = {
            "projectsite": projectsite,
            "campaign": campaign,
            "location": location,
            "sampletype": sampletype,
            "sample": sample,
        }
        url_params = {**url_params, **kwargs}
        url_data_type = "geotechnicalsample"
        output_type = "single"
        _, df_add = self.process_data(url_data_type, url_params, output_type)
        return df_add["id"] if df_add["existance"] else False

    def get_sampletests(
        self,
        projectsite: Union[str, None] = None,
        campaign: Union[str, None] = None,
        location: Union[str, None] = None,
        sample: Union[str, None] = None,
        testtype: Union[str, None] = None,
        sampletest: Union[str, None] = None,
        **kwargs,
    ) -> dict[str, Union[pd.DataFrame, bool, None]]:
        """
        Retrieve a summary of geotechnical sample lab tests corresponding to
        the specified search criteria.

        :param projectsite: Title of the project site
        :param campaign: Title of the survey campaign
        :param location: Title of the test location
        :param sample: Title of the sample
        :param testtype: Title of the test type
        :param sampletest: Title of the sample test
        :return: Dictionary with the following keys

            - 'data': Dataframe with details on the batch lab test
            - 'exists': Boolean indicating whether records meeting the
                specified search criteria exist
        """
        url_params = {
            "projectsite": projectsite,
            "campaign": campaign,
            "location": location,
            "sample": sample,
            "testtype": testtype,
            "sampletest": sampletest,
        }
        url_params = {**url_params, **kwargs}
        url_data_type = "sampletestsummary"
        output_type = "list"
        df, df_add = self.process_data(url_data_type, url_params, output_type)
        return {"data": df, "exists": df_add["existance"]}

    def get_proximity_sampletests(
        self, latitude: float, longitude: float, radius: float, **kwargs
    ) -> dict[str, Union[pd.DataFrame, bool, None]]:
        """
        Get all sample tests in a certain radius surrounding a point with given lat/lon.

        :param latitude: Latitude of the central point in decimal format
        :param longitude: Longitude of the central point in decimal format
        :param radius: Radius around the central point in km
        :return: Dictionary with the following keys:

            - 'data': Pandas dataframe with the sample test summary data for each
                sample test in the specified search area
            - 'exists': Boolean indicating whether matching records are found
        """
        return self.get_proximity_entities_2d(
            api_url="sampletestproximity",
            latitude=latitude,
            longitude=longitude,
            radius=radius,
            **kwargs,
        )

    def get_closest_sampletest(
        self,
        latitude: float,
        longitude: float,
        depth: float,
        radius: float = 1.0,
        target_srid: str = "25831",
        **kwargs,
    ) -> dict[str, Union[pd.DataFrame, int, str, float, None]]:
        """Get the sample test closest to a certain point.

        :param latitude: Latitude of the central point in decimal format
        :param longitude: Longitude of the central point in decimal format
        :param Depth: Depth of the central point in meters below seabed
        :param radius: Initial search radius around the central point in km,
            the search radius is increased until locations are found
        :param target_srid: SRID for the offset calculation in meters
        :param kwargs: Optional keyword arguments e.g. ``sample__location__title__icontains='BH'``
        :return: Dictionary with the following keys:

            - 'data': Pandas dataframe with the sample test data for each sample
                test in the specified search area
            - 'id': ID of the closest sample test
            - 'title': Title of the closest sample test
            - 'offset [m]': Offset in meters from the specified point
        """
        return self.get_closest_entity_3d(
            api_url="sampletestproximity",
            latitude=latitude,
            longitude=longitude,
            depth=depth,
            radius_init=radius,
            target_srid=target_srid,
            **kwargs,
        )

    def sampletesttype_exists(self, sampletesttype: str, **kwargs) -> Union[int, bool]:
        """Check if the sample test type answering to the search criteria exists.

        :param sampletesttype: Title of the sample test type
        :return: Returns the id if the sample test type exists, False otherwise
        """
        url_params = {"testtype": sampletesttype}
        url_params = {**url_params, **kwargs}
        url_data_type = "sampletesttype"
        output_type = "single"
        _, df_add = self.process_data(url_data_type, url_params, output_type)
        return df_add["id"] if df_add["existance"] else False

    def get_sampletesttypes(self, **kwargs) -> dict[str, Union[pd.DataFrame, bool, None]]:
        """Retrieve all sample tests types available in owimetadatabase.

        :return: Dictionary with the following keys

            - 'data': Dataframe with details on the batch lab test
            - 'exists': Boolean indicating whether records meeting the
                specified search criteria exist
        """
        url_data_type = "sampletesttype"
        output_type = "list"
        df, df_add = self.process_data(url_data_type, kwargs, output_type)
        return {"data": df, "exists": df_add["existance"]}

    def get_sampletest_detail(
        self,
        sampletest: str,
        projectsite: Union[str, None] = None,
        location: Union[str, None] = None,
        testtype: Union[str, None] = None,
        sample: Union[str, None] = None,
        campaign: Union[str, None] = None,
        **kwargs,
    ) -> dict[str, Union[pd.DataFrame, int, bool, requests.Response, None]]:
        """
        Retrieve detailed information on a specific sample test based on the
        specified search criteria.

        :param sampletest: Title of the sample test
        :param projectsite: Title of the project site
        :param campaign: Title of the survey campaign
        :param location: Title of the test location
        :param sample: Title of the sample
        :param testtype: Title of the test type
        :return: Dictionary with the following keys:

            - 'id': id for the selected soil profile
            - 'summary': Metadata for the batch lab test
            - 'response': Response text
            - 'rawdata': Dataframe with the raw data
            - 'processeddata': Dataframe with the raw data
            - 'conditions': Dataframe with test conditions
            - 'exists': Boolean indicating whether a matching record is found
        """
        url_params = {
            "projectsite": projectsite,
            "campaign": campaign,
            "location": location,
            "sample": sample,
            "testtype": testtype,
            "sampletest": sampletest,
        }
        url_params = {**url_params, **kwargs}
        url_data_type = "sampletestsummary"
        output_type = "single"
        df_sum, df_add_sum = self.process_data(url_data_type, url_params, output_type)
        url_data_type = "sampletestdetail"
        df_detail, df_add_detail = self.process_data(url_data_type, url_params, output_type)
        cols = ["rawdata", "processeddata", "conditions"]
        dfs = SoilDataProcessor.process_insitutest_dfs(df_detail, cols)
        return {
            "id": df_add_detail["id"],
            "summary": df_sum,
            "rawdata": dfs["rawdata"],
            "processeddata": dfs["processeddata"],
            "conditions": dfs["conditions"],
            "response": df_add_detail["response"],
            "exists": df_add_sum["existance"],
        }

    def sampletest_exists(
        self,
        sampletest: str,
        projectsite: Union[str, None] = None,
        location: Union[str, None] = None,
        testtype: Union[str, None] = None,
        sample: Union[str, None] = None,
        campaign: Union[str, None] = None,
        **kwargs,
    ) -> Union[int, bool]:
        """
        Check if the batch lab test answering to the search criteria exists.

        :param sampletest: Title of the sample test
        :param projectsite: Title of the project site
        :param campaign: Title of the survey campaign
        :param location: Title of the test location
        :param sample: Title of the sample
        :param testtype: Title of the test type
        :return: Returns the id if the sample test exists, False otherwise
        """
        url_params = {
            "projectsite": projectsite,
            "campaign": campaign,
            "location": location,
            "sample": sample,
            "testtype": testtype,
            "sampletest": sampletest,
        }
        url_params = {**url_params, **kwargs}
        url_data_type = "sampletestdetail"
        output_type = "single"
        _, df_add = self.process_data(url_data_type, url_params, output_type)
        return df_add["id"] if df_add["existance"] else False

    def get_soilunit_depthranges(
        self,
        soilunit: str,
        projectsite: Union[str, None] = None,
        location: Union[str, None] = None,
        **kwargs,
    ) -> pd.DataFrame:
        """
        Retrieve the depth ranges for where the soil unit occurs.

        :param soilunit: Title of the soil unit for which depth ranges need to
            be retrieved
        :param projectsite: Title of the project site (optional)
        :param location: Title of the test location (optional)
        :return: Dataframe with the depth ranges for the soil unit
        """
        url_params = {
            "soilunit": soilunit,
            "projectsite": projectsite,
            "location": location,
        }
        url_params = {**url_params, **kwargs}
        url_data_type = "soillayer"
        output_type = "list"
        df, _ = self.process_data(url_data_type, url_params, output_type)
        return df

    def get_unit_insitutestdata(self, soilunit: str, depthcol: Union[str, None] = "z [m]", **kwargs) -> pd.DataFrame:
        """
        Retrieve proportions of in-situ test data located inside a soil unit.
        The data in the ``rawdata`` field is filtered based on the depth column.

        :param soilunit: Name of the soil unit
        :param depthcol: Name of the column with the depth in the ``rawdata`` field
        :param kwargs: Optional keyword arguments for retrieval of in-situ tests
            (e.g. ``projectsite`` and ``testtype``)
        :return: Dataframe with in-situ test data in the selected soil unit.
        """
        return self._process_data_units(
            soilunit,
            self.get_insitutests,
            self.get_insitutest_detail,
            depthcol=depthcol,
            **kwargs,
        )

    def get_unit_batchlabtestdata(self, soilunit: str, depthcol: Union[str, None] = "z [m]", **kwargs) -> pd.DataFrame:
        """
        Retrieve proportions of batch lab test data located inside a soil unit.
        The data in the ``rawdata`` field is filtered based on the depth column.

        :param soilunit: Name of the soil unit
        :param depthcol: Name of the column with the depth in the ``rawdata`` field
        :param kwargs: Optional keyword arguments for retrieval of in-situ tests
            (e.g. ``projectsite`` and ``testtype``)
        :return: Dataframe with batch lab test data in the selected soil unit.
        """
        return self._process_data_units(
            soilunit,
            depthcol,
            self.get_batchlabtests,
            self.get_batchlabtest_detail,
            depthcol=depthcol,
            **kwargs,
        )

    def get_unit_sampletests(self, soilunit: str, **kwargs) -> pd.DataFrame:
        """
        Retrieve the sample tests data located inside a soil unit.
        The metadata of the samples is filtered based on the depth column.
        Further retrieval of the test data can follow after this method.

        :param soilunit: Name of the soil unit
        :param kwargs: Optional keyword arguments for retrieval of sample tests
            (e.g. ``projectsite`` and ``testtype``)
        :return: Dataframe with sample test metadata in the selected soil unit.
        """
        return self._process_data_units(soilunit, self.get_sampletests, **kwargs)

    def get_soilprofile_profile(self, lat1: float, lon1: float, lat2: float, lon2: float, band: float = 1000) -> pd.DataFrame:
        """
        Retrieve soil profiles along a profile line.

        :param lat1: Latitude of the start point
        :param lon1: Longitude of the start point
        :param lat2: Latitude of the end point
        :param lon2: Longitude of the end point
        :param band: Thickness of the band (in m, default=1000m)
        :return: Returns a dataframe with the summary data of the selected soil profiles
        """
        url_params = {
            "lat1": lat1,
            "lon1": lon1,
            "lat2": lat2,
            "lon2": lon2,
            "offset": band,
        }
        url_data_type = "soilprofileprofile"
        output_type = "list"
        df, _ = self.process_data(url_data_type, url_params, output_type)
        return df

    def get_insitutests_profile(self, lat1: float, lon1: float, lat2: float, lon2: float, band: float = 1000) -> pd.DataFrame:
        """Retrieve in-situ tests along a profile line.

        :param lat1: Latitude of the start point
        :param lon1: Longitude of the start point
        :param lat2: Latitude of the end point
        :param lon2: Longitude of the end point
        :param band: Thickness of the band (in m, default=1000m)
        :return: Returns a dataframe with the summary data of the selected in-situ tests
        """
        url_params = {
            "lat1": lat1,
            "lon1": lon1,
            "lat2": lat2,
            "lon2": lon2,
            "offset": band,
        }
        url_data_type = "insitutestprofile"
        output_type = "list"
        df, _ = self.process_data(url_data_type, url_params, output_type)
        return df

    def _process_data_units(
        self,
        soilunit: str,
        func_get: Callable,
        func_get_details: Union[Callable, None] = None,
        depthcol: Union[str, None] = None,
        full: bool = True,
        **kwargs,
    ) -> pd.DataFrame:
        # TODO: Add docstring
        selected_depths = self.get_soilunit_depthranges(soilunit=soilunit)
        selected_tests = func_get(**kwargs)["data"]
        all_unit_data = pd.DataFrame()
        for _, row in selected_tests.iterrows():
            unitdata = pd.DataFrame()
            if row["location_name"] in selected_depths["location_name"].unique():
                if full:
                    unitdata = SoilDataProcessor.fulldata_processing(
                        unitdata,
                        row,
                        selected_depths,
                        func_get_details,
                        depthcol,
                        **kwargs,
                    )
                else:
                    unitdata = SoilDataProcessor.partialdata_processing(unitdata, row, selected_depths, selected_tests)
            else:
                print(f"Soil unit not found for {row['location_name']}")
            all_unit_data = pd.concat([all_unit_data, unitdata])
        all_unit_data.reset_index(drop=True, inplace=True)
        return all_unit_data
=======
"""
API client Module for the soil data in the OWIMetadatabase.
"""

import warnings
from typing import Callable, Dict, Union

import numpy as np
import pandas as pd
import requests

from owimetadatabase_preprocessor.io import API
from owimetadatabase_preprocessor.soil.processing import SoilDataProcessor


class SoilAPI(API):
    """
    API client to handle HTTP communication for soil data.
    Inherits common functionality from the API class.
    """

    def __init__(
        self,
        api_subdir: str = "/soildata/",
        **kwargs,
    ) -> None:
        """
        Constructor for the SoilAPI.

        :param api_root: Base URL for the API.
        :param api_subdir: Sub-directory for soil data endpoints.
        :param token: API token (if required). A Bearer token will be used.
        :param uname: Username for authentication.
        :param password: Password for authentication.
        """
        super().__init__(**kwargs)
        self.api_root = self.api_root + api_subdir

    def get_proximity_entities_2d(
        self, api_url: str, latitude: float, longitude: float, radius: float, **kwargs
    ) -> Dict[str, Union[pd.DataFrame, bool, None]]:
        """Find the entities in a certain radius around a point in 2D (cylindrical search area).

        :param latitude: Latitude of the central point in decimal format
        :param longitude: Longitude of the central point in decimal format
        :param radius: Initial search radius around the central point in km
        :param kwargs: Optional keyword arguments for the search
        :return: Dictionary with the following keys:

            - "data": Pandas dataframe with the data according to the specified search criteria
            - "exists": Boolean indicating whether matching records are found
        """
        geosearch_params = dict(latitude=latitude, longitude=longitude, offset=radius)
        url_params = {**geosearch_params, **kwargs}
        url_data_type = api_url
        output_type = "list"
        df, df_add = self.process_data(url_data_type, url_params, output_type)
        return {"data": df, "exists": df_add["existance"]}

    def _search_any_entity(
        self,
        api_url: str,
        radius_init: float,
        url_params: Dict[str, str],
        radius_max: float = 500.0,
    ) -> pd.DataFrame:
        """
        Search for any entity in a certain radius around a point in 2D
        (cylindrical search area).

        :param api_url: End-point for the API
        :param radius_init: Initial search radius around the central point in km
        :param url_params: Dictionary with the URL parameters for the endpoint
        :param radius_max: Maximum search radius around the central point in km
        :return: Pandas dataframe with the data according to the specified search
            criteria
        """
        radius = radius_init
        while True:
            url_params["offset"] = str(radius)
            url_data_type = api_url
            output_type = "list"
            df, df_add = self.process_data(url_data_type, url_params, output_type)
            if df_add["existance"]:
                break
            radius *= 2
            warnings.warn(f"Expanding search radius to {radius: .1f}km")
            if radius > radius_max:
                raise ValueError(
                    f"No locations found within {radius_max}km radius. Check your input information."
                )
        return df

    def get_closest_entity_2d(
        self,
        api_url: str,
        latitude: float,
        longitude: float,
        radius_init: float = 1.0,
        target_srid: str = "25831",
        **kwargs,
    ) -> Dict[str, Union[pd.DataFrame, int, str, float, None]]:
        """
        Get the entity closest to a certain point in 2D with optional query
        arguments (cylindrical search area).

        :param api_url: End-point for the API
        :param latitude: Latitude of the central point in decimal format
        :param longitude: Longitude of the central point in decimal format
        :param radius_init: Initial search radius around the central point in
            km, the search radius is increased until locations are found
        :param target_srid: SRID for the offset calculation in meters
        :param kwargs: Optional keyword arguments e.g.
            ``campaign__projectsite__title__icontains='HKN'``
        :return:  Dictionary with the following keys:

            - 'data': Pandas dataframe with the test location data for each
                location in the specified search area
            - 'id': ID of the closest test location
            - 'title': Title of the closest test location
            - 'offset [m]': Offset in meters from the specified point
        """
        geosearch_params = dict(latitude=latitude, longitude=longitude)
        url_params = {**geosearch_params, **kwargs}
        df = self._search_any_entity(api_url, radius_init, url_params)
        df, point_east, point_north = SoilDataProcessor.transform_coord(
            df, longitude, latitude, target_srid
        )
        df["offset [m]"] = np.sqrt(
            (df["easting [m]"] - point_east) ** 2
            + (df["northing [m]"] - point_north) ** 2
        )
        return SoilDataProcessor.gather_data_entity(df)

    def get_closest_entity_3d(
        self,
        api_url: str,
        latitude: float,
        longitude: float,
        depth: float,
        radius_init: float = 1.0,
        target_srid: str = "25831",
        sampletest: bool = True,
        **kwargs,
    ) -> Dict[str, Union[pd.DataFrame, int, str, float, None]]:
        """
        Get the entity closest to a certain point in 3D (spherical search area)
        with optional query arguments.

        :param api_url: End-point for the API
        :param latitude: Latitude of the central point in decimal format
        :param longitude: Longitude of the central point in decimal format
        :param depth: of the central point in meters below seabed
        :param radius_init: Initial search radius around the central point in
            km, the search radius is increased until locations are found
        :param target_srid: SRID for the offset calculation in meters
        :param sampletest: Boolean indicating whether a sample or sample test
            needs to be retrieved (default is True to search for sample tests)
        :param kwargs: Optional keyword arguments e.g.
            ``campaign__projectsite__title__icontains='HKN'``
        :return: Dictionary with the following keys:

            - 'data': Pandas dataframe with the test location data for each
                location in the specified search area
            - 'id': ID of the closest test location
            - 'title': Title of the closest test location
            - 'offset [m]': Offset in meters from the specified point
        """
        geosearch_params = dict(latitude=latitude, longitude=longitude)
        url_params = {**geosearch_params, **kwargs}
        df = self._search_any_entity(api_url, radius_init, url_params)
        df, point_east, point_north = SoilDataProcessor.transform_coord(
            df, longitude, latitude, target_srid
        )
        if not sampletest:
            df["depth"] = 0.5 * (df["top_depth"] + df["bottom_depth"])
        df["offset [m]"] = np.sqrt(
            (df["easting [m]"] - point_east) ** 2
            + (df["northing [m]"] - point_north) ** 2
            + (df["depth"] - depth) ** 2
        )
        return SoilDataProcessor.gather_data_entity(df)

    def get_surveycampaigns(
        self, projectsite: Union[str, None] = None, **kwargs
    ) -> Dict[str, Union[pd.DataFrame, bool, None]]:
        """
        Get all available survey campaigns, specify a projectsite to filter by
        projectsite.

        :param projectsite: String with the projectsite title (e.g. "Nobelwind")
        :return: Dictionary with the following keys:

            - 'data': Pandas dataframe with the location data for each location
                in the projectsite
            - 'exists': Boolean indicating whether matching records are found
        """
        url_params = {"projectsite": projectsite}
        url_params = {**url_params, **kwargs}
        url_data_type = "surveycampaign"
        output_type = "list"
        df, df_add = self.process_data(url_data_type, url_params, output_type)
        return {"data": df, "exists": df_add["existance"]}

    def get_surveycampaign_detail(
        self,
        projectsite: str,
        campaign: str,
        **kwargs,
    ) -> Dict[str, Union[pd.DataFrame, bool, int, None]]:
        """
        Get details for a specific survey campaign.

        :param projectsite: Name of the projectsite (e.g. "Nobelwind")
        :param campaign: Title of the survey campaign (e.g. "Borehole campaign")
        :return: Dictionary with the following keys:

            - 'id': id of the selected projectsite site
            - 'data': Pandas dataframe with the location data for the individual
                location
            - 'exists': Boolean indicating whether a matching location is found
        """
        url_params = {"projectsite": projectsite, "campaign": campaign}
        url_params = {**url_params, **kwargs}
        url_data_type = "surveycampaign"
        output_type = "single"
        df, df_add = self.process_data(url_data_type, url_params, output_type)
        return {"id": df_add["id"], "data": df, "exists": df_add["existance"]}

    def get_proximity_testlocations(
        self, latitude: float, longitude: float, radius: float, **kwargs
    ) -> Dict[str, Union[pd.DataFrame, bool, None]]:
        """
        Get all soil test locations in a certain radius surrounding a point
        with given lat/lon.

        :param latitude: Latitude of the central point in decimal format
        :param longitude: Longitude of the central point in decimal format
        :param radius: Radius around the central point in km
        :return: Dictionary with the following keys:

            - 'data': Pandas dataframe with the test location data for each
                location in the specified search area
            - 'exists': Boolean indicating whether matching records are found
        """
        return self.get_proximity_entities_2d(
            api_url="testlocationproximity",
            latitude=latitude,
            longitude=longitude,
            radius=radius,
            **kwargs,
        )

    def get_closest_testlocation(
        self,
        latitude: float,
        longitude: float,
        radius: float = 1.0,
        target_srid: str = "25831",
        **kwargs,
    ) -> Dict[str, Union[pd.DataFrame, int, str, float, None]]:
        """
        Get the soil test location closest to a certain point with the name
        containing a certain string.

        :param latitude: Latitude of the central point in decimal format
        :param longitude: Longitude of the central point in decimal format
        :return: Dictionary with the following keys:

            - 'data': Pandas dataframe with the test location data for each
                location in the specified search area
            - 'id': ID of the closest test location
            - 'title': Title of the closest test location
            - 'offset [m]': Offset in meters from the specified point
        """
        return self.get_closest_entity_2d(
            api_url="testlocationproximity",
            latitude=latitude,
            longitude=longitude,
            radius_init=radius,
            target_srid=target_srid,
            **kwargs,
        )

    def get_testlocations(
        self,
        projectsite: Union[str, None] = None,
        campaign: Union[str, None] = None,
        **kwargs,
    ) -> Dict[str, Union[pd.DataFrame, bool, None]]:
        """
        Get the geotechnical test locations corresponding to the given search
        criteria.

        :param projectsite: Name of the projectsite under consideration
            (e.g. "Nobelwind", optional, default is None)
        :param campaign: Name of the survey campaign (optional, default is None
            to return all locations in a projectsite)
        :return: Dictionary with the following keys:

            - 'data': Pandas dataframe with the test location data for each
                location meeting the specified search criteria
            - 'exists': Boolean indicating whether matching records are found
        """
        url_params = {
            "projectsite": projectsite,
            "campaign": campaign,
        }
        url_params = {**url_params, **kwargs}
        url_data_type = "testlocation"
        output_type = "list"
        df, df_add = self.process_data(url_data_type, url_params, output_type)
        return {"data": df, "exists": df_add["existance"]}

    def get_testlocation_detail(
        self,
        location: str,
        projectsite: Union[str, None] = None,
        campaign: Union[str, None] = None,
        **kwargs,
    ) -> Dict[str, Union[pd.DataFrame, int, bool, None]]:
        """Get the detailed information for a geotechnical test location.

        :param location: Name of a specific location (e.g. "CPT-888")
        :param projectsite: Optional, name of the projectsite under
            consideration (e.g. "Nobelwind")
        :param campaign: Optional, name of the survey campaign (e.g. "Borehole
            campaign")
        :return: Dictionary with the following keys:

            - 'id': id of the selected test location
            - 'data': Pandas dataframe with the test location data for each
                location meeting the specified search criteria
            - 'exists': Boolean indicating whether matching records are found
        """
        url_params = {
            "projectsite": projectsite,
            "campaign": campaign,
            "location": location,
        }
        url_params = {**url_params, **kwargs}
        url_data_type = "testlocation"
        output_type = "single"
        df, df_add = self.process_data(url_data_type, url_params, output_type)
        return {"id": df_add["id"], "data": df, "exists": df_add["existance"]}

    def testlocation_exists(
        self,
        location: str,
        projectsite: Union[str, None] = None,
        campaign: Union[str, None] = None,
        **kwargs,
    ) -> Union[int, bool]:
        """
        Checks if the test location answering to the search criteria exists.

        :param location: Name of a specific location (e.g. "CPT-888")
        :param projectsite: Optional, name of the projectsite under
            consideration (e.g. "Nobelwind")
        :param campaign: Optional, name of the survey campaign (e.g.
            "Borehole campaign")
        :return: Returns the id if test location exists, False otherwise
        """
        url_params = {
            "projectsite": projectsite,
            "campaign": campaign,
            "location": location,
        }
        url_params = {**url_params, **kwargs}
        url_data_type = "testlocation"
        output_type = "single"
        _, df_add = self.process_data(url_data_type, url_params, output_type)
        return df_add["id"] if df_add["existance"] else False

    def get_insitutest_types(self, **kwargs):
        """Retrieves the types of in-situ tests available in the database.

        :param kwargs: Keywords arguments for the GET request
        :return: Dataframe with the available InSituTestType records
        """
        url_data_type = "insitutesttype"
        output_type = "list"
        df, df_add = self.process_data(url_data_type, {}, output_type)
        return {"data": df, "exists": df_add["existance"]}

    def insitutest_type_exists(self, testtype: str, **kwargs) -> Union[int, bool]:
        """
        Checks if the in-situ test type answering to the search criteria exists
        and returns the id.

        :param testtype: Title of the in-situ test type (e.g. "Downhole PCPT")
        :return: Returns the id if the in-situ test type exists, False otherwise
        """
        url_params = {"testtype": testtype}
        url_params = {**url_params, **kwargs}
        url_data_type = "insitutesttype"
        output_type = "single"
        _, df_add = self.process_data(url_data_type, url_params, output_type)
        return df_add["id"] if df_add["existance"] else False

    def get_insitutests(
        self,
        projectsite: Union[str, None] = None,
        location: Union[str, None] = None,
        testtype: Union[str, None] = None,
        insitutest: Union[str, None] = None,
        **kwargs,
    ) -> Dict[str, Union[pd.DataFrame, bool, None]]:
        """
        Get the detailed information (measurement data) for an in-situ test of
        given type.

        :param projectsite: Name of the projectsite (e.g. "Nobelwind")
        :param location: Name of the test location (e.g. "CPT-7C")
        :param testtype: Name of the test type (e.g. "PCPT")
        :param insitutest: Name of the in-situ test
        :return: Dictionary with the following keys:

            - 'data': Metadata of the insitu tests
            - 'exists': Boolean indicating whether a matching in-situ test is
                found
        """
        url_params = {
            "projectsite": projectsite,
            "location": location,
            "testtype": testtype,
            "insitutest": insitutest,
        }
        url_params = {**url_params, **kwargs}
        url_data_type = "insitutestsummary"
        output_type = "list"
        df, df_add = self.process_data(url_data_type, url_params, output_type)
        return {"data": df, "exists": df_add["existance"]}

    def get_proximity_insitutests(
        self, latitude: float, longitude: float, radius: float, **kwargs
    ) -> Dict[str, Union[pd.DataFrame, bool, None]]:
        """Get all in-situ tests in a certain radius surrounding a point with
        given lat/lon.

        :param latitude: Latitude of the central point in decimal format
        :param longitude: Longitude of the central point in decimal format
        :param radius: Radius around the central point in km
        :return: Dictionary with the following keys:

            - 'data': Pandas dataframe with the in-situ test summary data for
                each in-situ test in the specified search area
            - 'exists': Boolean indicating whether matching records are found
        """
        return self.get_proximity_entities_2d(
            api_url="insitutestproximity",
            latitude=latitude,
            longitude=longitude,
            radius=radius,
            **kwargs,
        )

    def get_closest_insitutest(
        self,
        latitude: float,
        longitude: float,
        radius: float = 1.0,
        target_srid: str = "25831",
        **kwargs,
    ):
        """
        Get the in-situ test closest to a certain point with the name containing
        a certain string.

        :param latitude: Latitude of the central point in decimal format
        :param longitude: Longitude of the central point in decimal format
        :param radius: Initial search radius around the central point in km,
            the search radius is increased until locations are found
        :param target_srid: SRID for the offset calculation in meters
        :param kwargs: Optional keyword arguments e.g. ``campaign__projectsite__title__icontains='HKN'``
        :return: Dictionary with the following keys:

            - 'data': Pandas dataframe with the in-situ test data for each
                in-situ test in the specified search area
            - 'id': ID of the closest in-situ test
            - 'title': Title of the closest in-situ test
            - 'offset [m]': Offset in meters from the specified point
        """
        return self.get_closest_entity_2d(
            api_url="insitutestproximity",
            latitude=latitude,
            longitude=longitude,
            radius_init=radius,
            target_srid=target_srid,
            **kwargs,
        )

    def get_closest_insitutest_byname(
        self,
        projectsite: str,
        location: str,
        radius: float = 1.0,
        target_srid: str = "25831",
        **kwargs,
    ) -> Dict[str, Union[pd.DataFrame, int, str, float, None]]:
        """
        Get the in-situ test closest to a location specified by name.

        :param projectsite: Name of the projectsite (e.g. "Nobelwind")
        :param location: Name of the test location (e.g. "CPT-7C")
        :param radius: Initial search radius around the central point in km,
            the search radius is increased until locations are found
        :param target_srid: SRID for the offset calculation in meters
        :param kwargs: Optional keyword arguments for filtering tests
        :return: Dictionary with the following keys:
            - 'data': Pandas dataframe with the in-situ test data
            - 'id': ID of the closest in-situ test
            - 'title': Title of the closest in-situ test
            - 'offset [m]': Offset in meters from the location
        :raises ValueError: If the location does not exist
        """
        # First verify the location exists
        location_id = self.testlocation_exists(
            projectsite=projectsite, location=location
        )

        if not location_id:
            raise ValueError(
                f"Location '{location}' not found in project '{projectsite}'"
            )

        # Get location details to obtain coordinates
        location_details = self.get_testlocation_detail(
            projectsite=projectsite, location=location
        )

        # Extract coordinates from location data
        location_data = location_details["data"]
        latitude = location_data["latitude"].iloc[0]
        longitude = location_data["longitude"].iloc[0]

        # Use existing method to find closest in-situ test
        return self.get_closest_insitutest(
            latitude=latitude,
            longitude=longitude,
            radius=radius,
            target_srid=target_srid,
            **kwargs,
        )

    def get_closest_soilprofile_byname(
        self,
        projectsite: str,
        location: str,
        radius: float = 1.0,
        target_srid: str = "25831",
        retrieve_details: bool = True,
        verbose: bool = True,
        **kwargs,
    ) -> Dict[str, Union[pd.DataFrame, int, str, float, None]]:
        """
        Get the soil profile closest to a location specified by name.

        :param projectsite: Name of the projectsite (e.g. "Nobelwind")
        :param location: Name of the test location (e.g. "CPT-7C")
        :param radius: Initial search radius around the central point in km,
            the search radius is increased until locations are found
        :param target_srid: SRID for the offset calculation in meters
        :param retrieve_details: Boolean determining whether the soil profile detail
            needs to be retrieved. Default is true in which case the result of
            get_soilprofile_detail is returned
        :param verbose: Boolean determining whether to print info about found profile
        :param kwargs: Optional keyword arguments for filtering profiles
        :return: Dictionary with the following keys:
            - 'data': Pandas dataframe with the soil profile data
            - 'id': ID of the closest soil profile
            - 'title': Title of the closest soil profile
            - 'offset [m]': Offset in meters from the location
            If retrieve_details is True, returns the full soil profile details instead
        :raises ValueError: If the location does not exist
        """
        # First verify the location exists
        location_id = self.testlocation_exists(
            projectsite=projectsite, location=location
        )

        if not location_id:
            raise ValueError(
                f"Location '{location}' not found in project '{projectsite}'"
            )

        # Get location details to obtain coordinates
        location_details = self.get_testlocation_detail(
            projectsite=projectsite, location=location
        )

        # Extract coordinates from location data
        location_data = location_details["data"]
        latitude = location_data["latitude"].iloc[0]
        longitude = location_data["longitude"].iloc[0]

        # Use existing method to find closest soil profile
        closest_profile = self.get_closest_soilprofile(
            latitude=latitude,
            longitude=longitude,
            radius=radius,
            target_srid=target_srid,
            **kwargs,
        )

        if verbose:
            print(
                f"Soil profile {closest_profile['title']} found at {closest_profile['offset [m]']:.1f}m offset"
            )

        if retrieve_details:
            return self.get_soilprofile_detail(
                projectsite=projectsite,
                location=location,
                soilprofile=closest_profile["title"],
                **kwargs,
            )

        return closest_profile

    def get_insitutest_detail(
        self,
        insitutest: str,
        projectsite: Union[str, None] = None,
        location: Union[str, None] = None,
        testtype: Union[str, None] = None,
        combine: bool = False,
        **kwargs,
    ) -> Dict[str, Union[pd.DataFrame, int, bool, requests.Response, None]]:
        """
        Get the detailed information (measurement data) for an in-situ test of
        give type.

        :param insitutest: Name of the in-situ test
        :param projectsite: Name of the projectsite (e.g. "Nobelwind")
        :param location: Name of the test location (e.g. "CPT-7C")
        :param testtype: Name of the test type (e.g. "PCPT")
        :param combine: Boolean indicating whether raw and processed data needs
            to be combined (default=False). If true, processed data columns are
            appended to the rawdata dataframe
        :param kwargs: Optional keyword arguments for further queryset filtering
            based on model attributes.
        :return: Dictionary with the following keys:

            - 'id': id of the selected test
            - 'insitutestsummary': Metadata of the insitu tests
            - 'rawdata': Raw data
            - 'processed': Processed data
            - 'conditions': Test conditions
            - 'response': Response text
            - 'exists': Boolean indicating whether a matching in-situ test is found
        """
        url_params = {
            "projectsite": projectsite,
            "location": location,
            "testtype": testtype,
            "insitutest": insitutest,
        }
        url_params = {**url_params, **kwargs}
        url_data_type = "insitutestsummary"
        output_type = "single"
        df_sum, df_add_sum = self.process_data(url_data_type, url_params, output_type)
        url_data_type = "insitutestdetail"
        df_detail, df_add_detail = self.process_data(
            url_data_type, url_params, output_type
        )
        cols = ["rawdata", "processeddata", "conditions"]
        dfs = SoilDataProcessor.process_insitutest_dfs(df_detail, cols)
        if combine:
            df_raw = SoilDataProcessor.combine_dfs(dfs)
        else:
            df_raw = dfs["rawdata"]
        return {
            "id": df_add_detail["id"],
            "insitutestsummary": df_sum,
            "rawdata": df_raw,
            "processeddata": dfs["processeddata"],
            "conditions": dfs["conditions"],
            "response": df_add_detail["response"],
            "exists": df_add_sum["existance"],
        }

    def get_cpttest_detail(
        self,
        insitutest: str,
        projectsite: Union[str, None] = None,
        location: Union[str, None] = None,
        testtype: Union[str, None] = None,
        combine: bool = False,
        cpt: bool = True,
        **kwargs,
    ) -> Dict[str, Union[pd.DataFrame, int, bool, requests.Response, None]]:
        """
        Get the detailed information (measurement data) for an in-situ test of
        CPT type (seabed or downhole CPT)

        :param insitutest: Name of the in-situ test
        :param projectsite: Name of the projectsite (e.g. "Nobelwind")
        :param location: Name of the test location (e.g. "CPT-7C")
        :param testtype: Name of the test type (e.g. "PCPT")
        :param combine: Boolean indicating whether raw and processed data needs
            to be combined (default=False).
            If true, processed data columns are appended to the rawdata dataframe
        :param cpt: Boolean determining whether the in-situ test is a CPT or not.
            If True (default), a PCPTProcessing object is returned.
        :param kwargs: Optional keyword arguments for the cpt data loading.
            Note that further queryset filtering based on model attributes is
            not possible with this method. The in-situ test needs to be fully
            defined by the required arguments.
        :return: Dictionary with the following keys:

            - 'id': id of the selected test
            - 'insitutestsummary': Metadata of the insitu tests
            - 'rawdata': Raw data
            - 'processed': Processed data
            - 'conditions': Test conditions
            - 'response': Response text
            - 'cpt': PCPTProcessing object (only if the CPT data is successfully
                loaded)
            - 'exists': Boolean indicating whether a matching in-situ test is
                found
        """
        url_params = {
            "projectsite": projectsite,
            "location": location,
            "testtype": testtype,
            "insitutest": insitutest,
        }
        url_data_type = "insitutestsummary"
        output_type = "single"
        df_sum, df_add_sum = self.process_data(url_data_type, url_params, output_type)
        url_data_type = "insitutestdetail"
        df_detail, df_add_detail = self.process_data(
            url_data_type, url_params, output_type
        )
        cols = ["rawdata", "processeddata", "conditions"]
        dfs = SoilDataProcessor.process_insitutest_dfs(df_detail, cols)
        if combine:
            df_raw = SoilDataProcessor.combine_dfs(dfs)
        else:
            df_raw = dfs["rawdata"]
        dict_ = {
            "id": df_add_detail["id"],
            "insitutestsummary": df_sum,
            "rawdata": df_raw,
            "processeddata": dfs["processeddata"],
            "conditions": dfs["conditions"],
            "response": df_add_detail["response"],
            "exists": df_add_sum["existance"],
        }
        if cpt:
            cpt_ = SoilDataProcessor.process_cpt(df_sum, df_raw, **kwargs)
            dict_["cpt"] = cpt_
            return dict_
        return dict_

    def insitutest_exists(
        self,
        insitutest: str,
        projectsite: Union[str, None] = None,
        location: Union[str, None] = None,
        testtype: Union[str, None] = None,
        **kwargs,
    ) -> Union[int, bool]:
        """Checks if the in-situ test answering to the search criteria exists.

        :param insitutest: Name of the in-situ test
        :param projectsite: Name of the projectsite (e.g. "Nobelwind")
        :param location: Name of the test location (e.g. "CPT-7C")
        :param testtype: Name of the test type (e.g. "PCPT")
        :return: Returns the id if the in-situ test exists, False otherwise
        """
        url_params = {
            "projectsite": projectsite,
            "location": location,
            "testtype": testtype,
            "insitutest": insitutest,
        }
        url_params = {**url_params, **kwargs}
        url_data_type = "insitutestdetail"
        output_type = "single"
        _, df_add = self.process_data(url_data_type, url_params, output_type)
        return df_add["id"] if df_add["existance"] else False

    def get_soilprofiles(
        self,
        projectsite: Union[str, None] = None,
        location: Union[str, None] = None,
        soilprofile: Union[str, None] = None,
        **kwargs,
    ) -> Dict[str, Union[pd.DataFrame, bool, None]]:
        """Retrieves soil profiles corresponding to the search criteria.

        :param projectsite: Name of the projectsite (e.g. "Nobelwind")
        :param location: Name of the test location (e.g. "CPT-7C")
        :param soilprofile: Title of the soil profile (e.g. "Borehole log")
        :return: Dictionary with the following keys:

            - 'data': Metadata for the soil profiles
            - 'exists': Boolean indicating whether a matching in-situ test is
                found
        """
        url_params = {
            "projectsite": projectsite,
            "location": location,
            "soilprofile": soilprofile,
        }
        url_params = {**url_params, **kwargs}
        url_data_type = "soilprofilesummary"
        output_type = "list"
        df, df_add = self.process_data(url_data_type, url_params, output_type)
        return {"data": df, "exists": df_add["existance"]}

    def get_proximity_soilprofiles(
        self, latitude: float, longitude: float, radius: float, **kwargs
    ) -> Dict[str, Union[pd.DataFrame, bool, None]]:
        """
        Get all soil profiles in a certain radius surrounding a point with
        given lat/lon.

        :param latitude: Latitude of the central point in decimal format
        :param longitude: Longitude of the central point in decimal format
        :param radius: Radius around the central point in km
        :return: Dictionary with the following keys:

            - 'data': Pandas dataframe with the soil profile summary data for
                each soil profile in the specified search area
            - 'exists': Boolean indicating whether matching records are found
        """
        return self.get_proximity_entities_2d(
            api_url="soilprofileproximity",
            latitude=latitude,
            longitude=longitude,
            radius=radius,
            **kwargs,
        )

    def get_closest_soilprofile(
        self,
        latitude: float,
        longitude: float,
        radius: float = 1.0,
        target_srid: str = "25831",
        **kwargs,
    ) -> Dict[str, Union[pd.DataFrame, int, str, float, None]]:
        """Get the soil profile closest to a certain point with additional
        conditions as optional keyword arguments.

        :param latitude: Latitude of the central point in decimal format
        :param longitude: Longitude of the central point in decimal format
        :param radius: Initial search radius around the central point in km,
            the search radius is increased until locations are found
        :param target_srid: SRID for the offset calculation in meters
        :param kwargs: Optional keyword arguments e.g. ``location__title__icontains='HKN'``
        :return: Dictionary with the following keys:

            - 'data': Pandas dataframe with the soil profile data for each soil
                profile in the specified search area
            - 'id': ID of the closest in-situ test
            - 'title': Title of the closest in-situ test
            - 'offset [m]': Offset in meters from the specified point
        """
        return self.get_closest_entity_2d(
            api_url="soilprofileproximity",
            latitude=latitude,
            longitude=longitude,
            radius_init=radius,
            target_srid=target_srid,
            **kwargs,
        )

    def get_soilprofile_detail(
        self,
        projectsite: Union[str, None] = None,
        location: Union[str, None] = None,
        soilprofile: Union[str, None] = None,
        convert_to_profile: bool = True,
        profile_title: Union[str, None] = None,
        drop_info_cols: bool = True,
        **kwargs,
    ) -> Dict[str, Union[pd.DataFrame, int, str, bool, requests.Response, None]]:
        """
        Retrieves a soil profile from the owimetadatabase and converts it to a
        groundhog SoilProfile object.

        :param projectsite: Name of the projectsite (e.g. "Nobelwind")
        :param location: Name of the test location (e.g. "CPT-7C")
        :param soilprofile: Title of the soil profile (e.g. "Borehole log")
        :param convert_to_profile: Boolean determining whether the soil profile
            needs to be converted to a groundhog SoilProfile object
        :param profile_title: Title for the soil profile
        :param drop_info_cols: Boolean determining whether or not to drop the
            columns with additional info (e.g. soil description, ...)
        :return: Dictionary with the following keys:
            - 'id': id for the selected soil profile
            - 'soilprofilesummary': Metadata for the soil profile
            - 'response': Response text
            - 'soilprofile': Groundhog SoilProfile object (only if successfully processed)
            - 'exists': Boolean indicating whether a matching in-situ test is found
        """
        # TODO: Ensure that an option for retrieving soilprofiles in mLAT is also available
        url_params = {
            "projectsite": projectsite,
            "location": location,
            "soilprofile": soilprofile,
        }
        url_params = {**url_params, **kwargs}
        url_data_type = "soilprofilesummary"
        output_type = "single"
        df_sum, df_add_sum = self.process_data(url_data_type, url_params, output_type)
        url_data_type = "soilprofiledetail"
        df_detail, df_add_detail = self.process_data(
            url_data_type, url_params, output_type
        )
        dict_ = {
            "id": df_add_detail["id"],
            "soilprofilesummary": df_sum,
            "response": df_add_detail["response"],
            "exists": df_add_sum["existance"],
        }
        if convert_to_profile:
            dsp = SoilDataProcessor.convert_to_profile(
                df_sum, df_detail, profile_title, drop_info_cols
            )
            dict_["soilprofile"] = dsp
            return dict_
        return dict_

    def soilprofile_exists(
        self,
        soilprofile: str,
        projectsite: Union[str, None] = None,
        location: Union[str, None] = None,
        **kwargs,
    ) -> Union[int, bool]:
        """Checks if the specific soil profile  exists.

        :param soilprofile: Title of the soil profile (e.g. "Borehole log")
        :param projectsite: Name of the projectsite (e.g. "Nobelwind")
        :param location: Name of the test location (e.g. "CPT-7C")
        :return: Returns the id if soil profile exists, False otherwise
        """
        url_params = {
            "projectsite": projectsite,
            "location": location,
            "soilprofile": soilprofile,
        }
        url_params = {**url_params, **kwargs}
        url_data_type = "soilprofiledetail"
        output_type = "single"
        _, df_add = self.process_data(url_data_type, url_params, output_type)
        return df_add["id"] if df_add["existance"] else False

    def soiltype_exists(self, soiltype: str, **kwargs) -> Union[int, bool]:
        """Checks if a soiltype with a given name exists.

        :param soiltype: Name of the soil type
        :return: id of the soil type if it exists, False otherwise
        """
        url_params = {"soiltype": soiltype}
        url_params = {**url_params, **kwargs}
        url_data_type = "soiltype"
        output_type = "single"
        _, df_add = self.process_data(url_data_type, url_params, output_type)
        return df_add["id"] if df_add["existance"] else False

    def soilunit_exists(
        self,
        soilunit: str,
        projectsite: Union[str, None] = None,
        soiltype: Union[str, None] = None,
        **kwargs,
    ) -> Union[int, bool]:
        """Checks if a certain soil unit exists.

        :param projectsite: Name of the project site
        :param soiltype: Name of the soil type
        :param soilunit: Name of the soil unit
        :return: id of the soil unit if it exists, False otherwise
        """
        url_params = {
            "projectsite": projectsite,
            "soiltype": soiltype,
            "soilunit": soilunit,
        }
        url_params = {**url_params, **kwargs}
        url_data_type = "soilunit"
        output_type = "single"
        _, df_add = self.process_data(url_data_type, url_params, output_type)
        return df_add["id"] if df_add["existance"] else False

    def get_soilunits(
        self,
        projectsite: Union[str, None] = None,
        soiltype: Union[str, None] = None,
        soilunit: Union[str, None] = None,
        **kwargs,
    ) -> Dict[str, Union[pd.DataFrame, bool, None]]:
        """Finds all soil units corresponding to the search parameters.

        :param projectsite: Name of the projectsite (e.g. ``"HKN"``)
        :param soiltype: Name of the soil type (e.g. ``"SAND"``)
        :param soilunit: Name of the soil unit (e.g. ``"Asse sand-clay"``)
        :return: Dictionary with the following keys:

            - 'data': Dataframe with the soil units returned from the query
            - 'exists': Boolean containing whether data is in the returned query
        """
        url_params = {
            "projectsite": projectsite,
            "soiltype": soiltype,
            "soilunit": soilunit,
        }
        url_params = {**url_params, **kwargs}
        url_data_type = "soilunit"
        output_type = "list"
        df, df_add = self.process_data(url_data_type, url_params, output_type)
        return {"data": df, "exists": df_add["existance"]}

    def get_batchlabtest_types(
        self, **kwargs
    ) -> Dict[str, Union[pd.DataFrame, bool, None]]:
        """Retrieves the types of batch lab tests available in the database.

        :param kwargs: Keywords arguments for the GET request
        :return: Dataframe with the available InSituTestType records
        """
        url_data_type = "batchlabtesttype"
        output_type = "list"
        df, df_add = self.process_data(url_data_type, kwargs, output_type)
        return {"data": df, "exists": df_add["existance"]}

    def get_batchlabtests(
        self,
        projectsite: Union[str, None] = None,
        campaign: Union[str, None] = None,
        location: Union[str, None] = None,
        testtype: Union[str, None] = None,
        batchlabtest: Union[str, None] = None,
        **kwargs,
    ) -> Dict[str, Union[pd.DataFrame, bool, None]]:
        """
        Retrieves a summary of batch lab tests corresponding to the specified
        search criteria.

        :param projectsite: Project site name (e.g. 'Nobelwind')
        :param campaign: Title of the survey campaign
        :param location: Title of the test location
        :param testtype: Title of the test type
        :param batchlabtest: Title of the batch lab test
        :return: Dictionary with the following keys

            - 'data': Dataframe with details on the batch lab test
            - 'exists': Boolean indicating whether records meeting the specified
                search criteria exist
        """
        url_params = {
            "projectsite": projectsite,
            "campaign": campaign,
            "location": location,
            "testtype": testtype,
            "batchlabtest": batchlabtest,
        }
        url_params = {**url_params, **kwargs}
        url_data_type = "batchlabtestsummary"
        output_type = "list"
        df, df_add = self.process_data(url_data_type, url_params, output_type)
        return {"data": df, "exists": df_add["existance"]}

    def batchlabtesttype_exists(
        self, batchlabtesttype: str, **kwargs
    ) -> Union[int, bool]:
        """
        Checks if the geotechnical sample type answering to the search criteria
        exists.

        :param batchlabtesttype: Title of the batch lab test type
        :return: Returns the id if the sample type exists, False otherwise
        """
        url_params = {"testtype": batchlabtesttype}
        url_params = {**url_params, **kwargs}
        url_data_type = "batchlabtesttype"
        output_type = "single"
        _, df_add = self.process_data(url_data_type, url_params, output_type)
        return df_add["id"] if df_add["existance"] else False

    def get_proximity_batchlabtests(
        self, latitude: float, longitude: float, radius: float, **kwargs
    ) -> Dict[str, Union[pd.DataFrame, bool, None]]:
        """
        Gets all batch lab tests in a certain radius surrounding a point with
        given lat/lon.

        :param latitude: Latitude of the central point in decimal format
        :param longitude: Longitude of the central point in decimal format
        :param radius: Radius around the central point in km
        :return: Dictionary with the following keys:

            - 'data': Pandas dataframe with the batch lab test summary data
                for each batch lab test in the specified search area
            - 'exists': Boolean indicating whether matching records are found
        """
        return self.get_proximity_entities_2d(
            api_url="batchlabtestproximity",
            latitude=latitude,
            longitude=longitude,
            radius=radius,
            **kwargs,
        )

    def get_closest_batchlabtest(
        self,
        latitude: float,
        longitude: float,
        radius: float = 1.0,
        target_srid: str = "25831",
        **kwargs,
    ):
        """
        Gets the batch lab test closest to a certain point with the name
        containing a certain string.

        :param latitude: Latitude of the central point in decimal format
        :param longitude: Longitude of the central point in decimal format
        :param radius: Initial search radius around the central point in km,
            the search radius is increased until locations are found
        :param target_srid: SRID for the offset calculation in meters
        :param kwargs: Optional keyword arguments e.g. ``location__title__icontains='BH'``
        :return: Dictionary with the following keys:

            - 'data': Pandas dataframe with the batch lab test data for each
                batch lab test in the specified search area
            - 'id': ID of the closest batch lab test
            - 'title': Title of the closest batch lab test
            - 'offset [m]': Offset in meters from the specified point
        """
        return self.get_closest_entity_2d(
            api_url="batchlabtestproximity",
            latitude=latitude,
            longitude=longitude,
            radius_init=radius,
            target_srid=target_srid,
            **kwargs,
        )

    def get_batchlabtest_detail(
        self,
        batchlabtest: str,
        projectsite: Union[str, None] = None,
        location: Union[str, None] = None,
        testtype: Union[str, None] = None,
        campaign: Union[str, None] = None,
        **kwargs,
    ) -> Dict[str, Union[pd.DataFrame, int, bool, requests.Response, None]]:
        """Retrieves detailed data for a specific batch lab test.

        :param projectsite: Title of the project site
        :param campaign: Title of the survey campaign
        :param location: Title of the test location
        :param testtype: Title of the test type
        :param batchlabtest: Title of the batch lab test
        :return: Dictionary with the following keys:

            - 'id': id for the selected soil profile
            - 'summary': Metadata for the batch lab test
            - 'response': Response text
            - 'rawdata': Dataframe with the raw data
            - 'processeddata': Dataframe with the raw data
            - 'conditions': Dataframe with test conditions
            - 'exists': Boolean indicating whether a matching record is found
        """
        url_params = {
            "projectsite": projectsite,
            "campaign": campaign,
            "location": location,
            "testtype": testtype,
            "batchlabtest": batchlabtest,
        }
        url_params = {**url_params, **kwargs}
        url_data_type = "batchlabtestsummary"
        output_type = "single"
        df_sum, df_add_sum = self.process_data(url_data_type, url_params, output_type)
        url_data_type = "batchlabtestdetail"
        df_detail, df_add_detail = self.process_data(
            url_data_type, url_params, output_type
        )
        cols = ["rawdata", "processeddata", "conditions"]
        dfs = SoilDataProcessor.process_insitutest_dfs(df_detail, cols)
        return {
            "id": df_add_detail["id"],
            "summary": df_sum,
            "response": df_add_detail["response"],
            "rawdata": dfs["rawdata"],
            "processeddata": dfs["processeddata"],
            "conditions": dfs["conditions"],
            "exists": df_add_sum["existance"],
        }

    def batchlabtest_exists(
        self,
        batchlabtest: str,
        projectsite: Union[str, None] = None,
        location: Union[str, None] = None,
        testtype: Union[str, None] = None,
        campaign: Union[str, None] = None,
        **kwargs,
    ) -> Union[int, bool]:
        """Checks if the batch lab test answering to the search criteria exists.

        :param batchlabtest: Title of the batch lab test
        :param projectsite: Project site name (e.g. 'Nobelwind')
        :param campaign: Title of the survey campaign
        :param location: Title of the test location
        :param testtype: Title of the test type
        :return: Returns the id if batch lab test exists, False otherwise
        """
        url_params = {
            "projectsite": projectsite,
            "campaign": campaign,
            "location": location,
            "testtype": testtype,
            "batchlabtest": batchlabtest,
        }
        url_params = {**url_params, **kwargs}
        url_data_type = "batchlabtestdetail"
        output_type = "single"
        _, df_add = self.process_data(url_data_type, url_params, output_type)
        return df_add["id"] if df_add["existance"] else False

    def geotechnicalsampletype_exists(
        self, sampletype: str, **kwargs
    ) -> Union[int, bool]:
        """
        Checks if the geotechnical sample type answering to the search criteria
        exists.

        :param sampletype: Title of the sample type
        :return: Returns the id if the sample type exists, False otherwise
        """
        url_params = {"sampletype": sampletype}
        url_params = {**url_params, **kwargs}
        url_data_type = "geotechnicalsampletype"
        output_type = "single"
        _, df_add = self.process_data(url_data_type, url_params, output_type)
        return df_add["id"] if df_add["existance"] else False

    def get_geotechnicalsamples(
        self,
        projectsite: Union[str, None] = None,
        campaign: Union[str, None] = None,
        location: Union[str, None] = None,
        sampletype: Union[str, None] = None,
        sample: Union[str, None] = None,
        **kwargs,
    ) -> Dict[str, Union[pd.DataFrame, bool, None]]:
        """
        Retrieves geotechnical samples corresponding to the specified search
        criteria.

        :param projectsite: Project site name (e.g. 'Nobelwind')
        :param campaign: Title of the survey campaign
        :param location: Title of the test location
        :param sampletype: Title of the sample type
        :param sample: Title of the sample
        :return: Dictionary with the following keys

            - 'data': Dataframe with details on the sample
            - 'exists': Boolean indicating whether records meeting the specified
                search criteria exist
        """
        url_params = {
            "projectsite": projectsite,
            "campaign": campaign,
            "location": location,
            "sampletype": sampletype,
            "sample": sample,
        }
        url_params = {**url_params, **kwargs}
        url_data_type = "geotechnicalsample"
        output_type = "list"
        df, df_add = self.process_data(url_data_type, url_params, output_type)
        return {"data": df, "exists": df_add["existance"]}

    def get_proximity_geotechnicalsamples(
        self, latitude: float, longitude: float, radius: float, **kwargs
    ) -> Dict[str, Union[pd.DataFrame, bool, None]]:
        """
        Gets all geotechnical samples in a certain radius surrounding a point
        with given lat/lon.

        :param latitude: Latitude of the central point in decimal format
        :param longitude: Longitude of the central point in decimal format
        :param radius: Radius around the central point in km
        :return: Dictionary with the following keys:

            - 'data': Pandas dataframe with the geotechnical sample data for
                each geotechnical sample in the specified search area
            - 'exists': Boolean indicating whether matching records are found
        """
        return self.get_proximity_entities_2d(
            api_url="geotechnicalsampleproximity",
            latitude=latitude,
            longitude=longitude,
            radius=radius,
            **kwargs,
        )

    def get_closest_geotechnicalsample(
        self,
        latitude: float,
        longitude: float,
        depth: float,
        radius: float = 1.0,
        target_srid: str = "25831",
        **kwargs,
    ) -> Dict[str, Union[pd.DataFrame, int, str, float, None]]:
        """
        Gets the geotechnical sample closest to a certain point with the name
        containing a certain string.

        :param latitude: Latitude of the central point in decimal format
        :param longitude: Longitude of the central point in decimal format
        :param depth: Depth of the central point in meters below seabed
        :param radius: Initial search radius around the central point in km,
            the search radius is increased until locations are found
        :param target_srid: SRID for the offset calculation in meters
        :param kwargs: Optional keyword arguments e.g. ``location__title__icontains='BH'``
        :return: Dictionary with the following keys:

            - 'data': Pandas dataframe with the geotechnical sample data for
                each geotechnical sample in the specified search area
            - 'id': ID of the closest batch lab test
            - 'title': Title of the closest batch lab test
            - 'offset [m]': Offset in meters from the specified point
        """
        return self.get_closest_entity_3d(
            api_url="geotechnicalsampleproximity",
            latitude=latitude,
            longitude=longitude,
            depth=depth,
            radius_init=radius,
            target_srid=target_srid,
            sampletest=False,
            **kwargs,
        )

    def get_geotechnicalsample_detail(
        self,
        sample: str,
        projectsite: Union[str, None] = None,
        location: Union[str, None] = None,
        sampletype: Union[str, None] = None,
        campaign: Union[str, None] = None,
        **kwargs,
    ) -> Dict[str, Union[pd.DataFrame, int, bool, requests.Response, None]]:
        """Retrieves detailed data for a specific sample.

        :param sample: Title of the sample
        :param projectsite: Title of the project site
        :param campaign: Title of the survey campaign
        :param location: Title of the test location
        :param sampletype: Title of the sample type
        :return: Dictionary with the following keys:

            - 'id': id for the selected soil profile
            - 'data': Metadata for the batch lab test
            - 'response': Response text
            - 'exists': Boolean indicating whether a matching record is found
        """
        url_params = {
            "projectsite": projectsite,
            "campaign": campaign,
            "location": location,
            "sampletype": sampletype,
            "sample": sample,
        }
        url_params = {**url_params, **kwargs}
        url_data_type = "geotechnicalsample"
        output_type = "single"
        df, df_add = self.process_data(url_data_type, url_params, output_type)
        return {
            "id": df_add["id"],
            "data": df,
            "response": df_add["response"],
            "exists": df_add["existance"],
        }

    def geotechnicalsample_exists(
        self,
        sample: str,
        projectsite: Union[str, None] = None,
        location: Union[str, None] = None,
        sampletype: Union[str, None] = None,
        campaign: Union[str, None] = None,
        **kwargs,
    ) -> Union[int, bool]:
        """
        Checks if the geotechnical sample answering to the search criteria exists.

        :param sample: Title of the sample
        :param projectsite: Project site name (e.g. 'Nobelwind')
        :param campaign: Title of the survey campaign
        :param location: Title of the test location
        :param sampletype: Title of the sample type
        :return: Returns the id if the geotechnical sample exists, False otherwise
        """
        url_params = {
            "projectsite": projectsite,
            "campaign": campaign,
            "location": location,
            "sampletype": sampletype,
            "sample": sample,
        }
        url_params = {**url_params, **kwargs}
        url_data_type = "geotechnicalsample"
        output_type = "single"
        _, df_add = self.process_data(url_data_type, url_params, output_type)
        return df_add["id"] if df_add["existance"] else False

    def get_sampletests(
        self,
        projectsite: Union[str, None] = None,
        campaign: Union[str, None] = None,
        location: Union[str, None] = None,
        sample: Union[str, None] = None,
        testtype: Union[str, None] = None,
        sampletest: Union[str, None] = None,
        **kwargs,
    ) -> Dict[str, Union[pd.DataFrame, bool, None]]:
        """
        Retrieves a summary of geotechnical sample lab tests corresponding to
        the specified search criteria.

        :param projectsite: Title of the project site
        :param campaign: Title of the survey campaign
        :param location: Title of the test location
        :param sample: Title of the sample
        :param testtype: Title of the test type
        :param sampletest: Title of the sample test
        :return: Dictionary with the following keys

            - 'data': Dataframe with details on the batch lab test
            - 'exists': Boolean indicating whether records meeting the
                specified search criteria exist
        """
        url_params = {
            "projectsite": projectsite,
            "campaign": campaign,
            "location": location,
            "sample": sample,
            "testtype": testtype,
            "sampletest": sampletest,
        }
        url_params = {**url_params, **kwargs}
        url_data_type = "sampletestsummary"
        output_type = "list"
        df, df_add = self.process_data(url_data_type, url_params, output_type)
        return {"data": df, "exists": df_add["existance"]}

    def get_proximity_sampletests(
        self, latitude: float, longitude: float, radius: float, **kwargs
    ) -> Dict[str, Union[pd.DataFrame, bool, None]]:
        """
        Gets all sample tests in a certain radius surrounding a point with given lat/lon.

        :param latitude: Latitude of the central point in decimal format
        :param longitude: Longitude of the central point in decimal format
        :param radius: Radius around the central point in km
        :return: Dictionary with the following keys:

            - 'data': Pandas dataframe with the sample test summary data for each
                sample test in the specified search area
            - 'exists': Boolean indicating whether matching records are found
        """
        return self.get_proximity_entities_2d(
            api_url="sampletestproximity",
            latitude=latitude,
            longitude=longitude,
            radius=radius,
            **kwargs,
        )

    def get_closest_sampletest(
        self,
        latitude: float,
        longitude: float,
        depth: float,
        radius: float = 1.0,
        target_srid: str = "25831",
        **kwargs,
    ) -> Dict[str, Union[pd.DataFrame, int, str, float, None]]:
        """Gets the sample test closest to a certain point.

        :param latitude: Latitude of the central point in decimal format
        :param longitude: Longitude of the central point in decimal format
        :param Depth: Depth of the central point in meters below seabed
        :param radius: Initial search radius around the central point in km,
            the search radius is increased until locations are found
        :param target_srid: SRID for the offset calculation in meters
        :param kwargs: Optional keyword arguments e.g. ``sample__location__title__icontains='BH'``
        :return: Dictionary with the following keys:

            - 'data': Pandas dataframe with the sample test data for each sample
                test in the specified search area
            - 'id': ID of the closest sample test
            - 'title': Title of the closest sample test
            - 'offset [m]': Offset in meters from the specified point
        """
        return self.get_closest_entity_3d(
            api_url="sampletestproximity",
            latitude=latitude,
            longitude=longitude,
            depth=depth,
            radius_init=radius,
            target_srid=target_srid,
            **kwargs,
        )

    def sampletesttype_exists(self, sampletesttype: str, **kwargs) -> Union[int, bool]:
        """Checks if the sample test type answering to the search criteria exists.

        :param sampletesttype: Title of the sample test type
        :return: Returns the id if the sample test type exists, False otherwise
        """
        url_params = {"testtype": sampletesttype}
        url_params = {**url_params, **kwargs}
        url_data_type = "sampletesttype"
        output_type = "single"
        _, df_add = self.process_data(url_data_type, url_params, output_type)
        return df_add["id"] if df_add["existance"] else False

    def get_sampletesttypes(
        self, **kwargs
    ) -> Dict[str, Union[pd.DataFrame, bool, None]]:
        """Retrieves all sample tests types available in owimetadatabase.

        :return: Dictionary with the following keys

            - 'data': Dataframe with details on the batch lab test
            - 'exists': Boolean indicating whether records meeting the
                specified search criteria exist
        """
        url_data_type = "sampletesttype"
        output_type = "list"
        df, df_add = self.process_data(url_data_type, kwargs, output_type)
        return {"data": df, "exists": df_add["existance"]}

    def get_sampletest_detail(
        self,
        sampletest: str,
        projectsite: Union[str, None] = None,
        location: Union[str, None] = None,
        testtype: Union[str, None] = None,
        sample: Union[str, None] = None,
        campaign: Union[str, None] = None,
        **kwargs,
    ) -> Dict[str, Union[pd.DataFrame, int, bool, requests.Response, None]]:
        """
        Retrieves detailed information on a specific sample test based on the
        specified search criteria.

        :param sampletest: Title of the sample test
        :param projectsite: Title of the project site
        :param campaign: Title of the survey campaign
        :param location: Title of the test location
        :param sample: Title of the sample
        :param testtype: Title of the test type
        :return: Dictionary with the following keys:

            - 'id': id for the selected soil profile
            - 'summary': Metadata for the batch lab test
            - 'response': Response text
            - 'rawdata': Dataframe with the raw data
            - 'processeddata': Dataframe with the raw data
            - 'conditions': Dataframe with test conditions
            - 'exists': Boolean indicating whether a matching record is found
        """
        url_params = {
            "projectsite": projectsite,
            "campaign": campaign,
            "location": location,
            "sample": sample,
            "testtype": testtype,
            "sampletest": sampletest,
        }
        url_params = {**url_params, **kwargs}
        url_data_type = "sampletestsummary"
        output_type = "single"
        df_sum, df_add_sum = self.process_data(url_data_type, url_params, output_type)
        url_data_type = "sampletestdetail"
        df_detail, df_add_detail = self.process_data(
            url_data_type, url_params, output_type
        )
        cols = ["rawdata", "processeddata", "conditions"]
        dfs = SoilDataProcessor.process_insitutest_dfs(df_detail, cols)
        return {
            "id": df_add_detail["id"],
            "summary": df_sum,
            "rawdata": dfs["rawdata"],
            "processeddata": dfs["processeddata"],
            "conditions": dfs["conditions"],
            "response": df_add_detail["response"],
            "exists": df_add_sum["existance"],
        }

    def sampletest_exists(
        self,
        sampletest: str,
        projectsite: Union[str, None] = None,
        location: Union[str, None] = None,
        testtype: Union[str, None] = None,
        sample: Union[str, None] = None,
        campaign: Union[str, None] = None,
        **kwargs,
    ) -> Union[int, bool]:
        """
        Checks if the batch lab test answering to the search criteria exists.

        :param sampletest: Title of the sample test
        :param projectsite: Title of the project site
        :param campaign: Title of the survey campaign
        :param location: Title of the test location
        :param sample: Title of the sample
        :param testtype: Title of the test type
        :return: Returns the id if the sample test exists, False otherwise
        """
        url_params = {
            "projectsite": projectsite,
            "campaign": campaign,
            "location": location,
            "sample": sample,
            "testtype": testtype,
            "sampletest": sampletest,
        }
        url_params = {**url_params, **kwargs}
        url_data_type = "sampletestdetail"
        output_type = "single"
        _, df_add = self.process_data(url_data_type, url_params, output_type)
        return df_add["id"] if df_add["existance"] else False

    def get_soilunit_depthranges(
        self,
        soilunit: str,
        projectsite: Union[str, None] = None,
        location: Union[str, None] = None,
        **kwargs,
    ) -> pd.DataFrame:
        """
        Retrieves the depth ranges for where the soil unit occurs.

        :param soilunit: Title of the soil unit for which depth ranges need to
            be retrieved
        :param projectsite: Title of the project site (optional)
        :param location: Title of the test location (optional)
        :return: Dataframe with the depth ranges for the soil unit
        """
        url_params = {
            "soilunit": soilunit,
            "projectsite": projectsite,
            "location": location,
        }
        url_params = {**url_params, **kwargs}
        url_data_type = "soillayer"
        output_type = "list"
        df, _ = self.process_data(url_data_type, url_params, output_type)
        return df

    def get_unit_insitutestdata(
        self, soilunit: str, depthcol: Union[str, None] = "z [m]", **kwargs
    ) -> pd.DataFrame:
        """
        Retrieves proportions of in-situ test data located inside a soil unit.
        The data in the ``rawdata`` field is filtered based on the depth column.

        :param soilunit: Name of the soil unit
        :param depthcol: Name of the column with the depth in the ``rawdata`` field
        :param kwargs: Optional keyword arguments for retrieval of in-situ tests
            (e.g. ``projectsite`` and ``testtype``)
        :return: Dataframe with in-situ test data in the selected soil unit.
        """
        return self._process_data_units(
            soilunit,
            self.get_insitutests,
            self.get_insitutest_detail,
            depthcol=depthcol,
            **kwargs,
        )

    def get_unit_batchlabtestdata(
        self, soilunit: str, depthcol: Union[str, None] = "z [m]", **kwargs
    ) -> pd.DataFrame:
        """
        Retrieves proportions of batch lab test data located inside a soil unit.
        The data in the ``rawdata`` field is filtered based on the depth column.

        :param soilunit: Name of the soil unit
        :param depthcol: Name of the column with the depth in the ``rawdata`` field
        :param kwargs: Optional keyword arguments for retrieval of in-situ tests
            (e.g. ``projectsite`` and ``testtype``)
        :return: Dataframe with batch lab test data in the selected soil unit.
        """
        return self._process_data_units(
            soilunit,
            depthcol,
            self.get_batchlabtests,
            self.get_batchlabtest_detail,
            depthcol=depthcol,
            **kwargs,
        )

    def get_unit_sampletests(self, soilunit: str, **kwargs) -> pd.DataFrame:
        """
        Retrieves the sample tests data located inside a soil unit.
        The metadata of the samples is filtered based on the depth column.
        Further retrieval of the test data can follow after this method.

        :param soilunit: Name of the soil unit
        :param kwargs: Optional keyword arguments for retrieval of sample tests
            (e.g. ``projectsite`` and ``testtype``)
        :return: Dataframe with sample test metadata in the selected soil unit.
        """
        return self._process_data_units(soilunit, self.get_sampletests, **kwargs)

    def get_soilprofile_profile(
        self, lat1: float, lon1: float, lat2: float, lon2: float, band: float = 1000
    ) -> pd.DataFrame:
        """
        Retrieves soil profiles along a profile line.

        :param lat1: Latitude of the start point
        :param lon1: Longitude of the start point
        :param lat2: Latitude of the end point
        :param lon2: Longitude of the end point
        :param band: Thickness of the band (in m, default=1000m)
        :return: Returns a dataframe with the summary data of the selected soil profiles
        """
        url_params = {
            "lat1": lat1,
            "lon1": lon1,
            "lat2": lat2,
            "lon2": lon2,
            "offset": band,
        }
        url_data_type = "soilprofileprofile"
        output_type = "list"
        df, _ = self.process_data(url_data_type, url_params, output_type)
        return df

    def get_insitutests_profile(
        self, lat1: float, lon1: float, lat2: float, lon2: float, band: float = 1000
    ) -> pd.DataFrame:
        """Retrieves in-situ tests along a profile line.

        :param lat1: Latitude of the start point
        :param lon1: Longitude of the start point
        :param lat2: Latitude of the end point
        :param lon2: Longitude of the end point
        :param band: Thickness of the band (in m, default=1000m)
        :return: Returns a dataframe with the summary data of the selected in-situ tests
        """
        url_params = {
            "lat1": lat1,
            "lon1": lon1,
            "lat2": lat2,
            "lon2": lon2,
            "offset": band,
        }
        url_data_type = "insitutestprofile"
        output_type = "list"
        df, _ = self.process_data(url_data_type, url_params, output_type)
        return df

    def _process_data_units(
        self,
        soilunit: str,
        func_get: Callable,
        func_get_details: Union[Callable, None] = None,
        depthcol: Union[str, None] = None,
        full: bool = True,
        **kwargs,
    ) -> pd.DataFrame:
        # TODO: Add docstring
        selected_depths = self.get_soilunit_depthranges(soilunit=soilunit)
        selected_tests = func_get(**kwargs)["data"]
        all_unit_data = pd.DataFrame()
        for _, row in selected_tests.iterrows():
            unitdata = pd.DataFrame()
            if row["location_name"] in selected_depths["location_name"].unique():
                if full:
                    unitdata = SoilDataProcessor.fulldata_processing(
                        unitdata,
                        row,
                        selected_depths,
                        func_get_details,
                        depthcol,
                        **kwargs,
                    )
                else:
                    unitdata = SoilDataProcessor.partialdata_processing(
                        unitdata, row, selected_depths, selected_tests
                    )
            else:
                print(f"Soil unit not found for {row['location_name']}")
            all_unit_data = pd.concat([all_unit_data, unitdata])
        all_unit_data.reset_index(drop=True, inplace=True)
        return all_unit_data
>>>>>>> 3eff17c7
<|MERGE_RESOLUTION|>--- conflicted
+++ resolved
@@ -1,3551 +1,1743 @@
-<<<<<<< HEAD
-"""API client Module for the soil data in the OWIMetadatabase."""
-
-# mypy: ignore-errors
-
-import warnings
-from collections.abc import Mapping, Sequence
-from typing import Callable, Union
-
-import numpy as np
-import pandas as pd
-import requests
-
-from owimetadatabase_preprocessor.io import API
-from owimetadatabase_preprocessor.soil.processing import SoilDataProcessor
-
-
-class SoilAPI(API):
-    """
-    API client to handle HTTP communication for soil data.
-    Inherits common functionality from the API class.
-    """
-
-    def __init__(
-        self,
-        api_subdir: str = "/soildata/",
-        **kwargs,
-    ) -> None:
-        """Initialize an instance of the SoilAPI class.
-
-        :param api_root: Base URL for the API.
-        :param api_subdir: Sub-directory for soil data endpoints.
-        :param token: API token (if required). A Bearer token will be used.
-        :param uname: Username for authentication.
-        :param password: Password for authentication.
-        """
-        super().__init__(**kwargs)
-        self.api_root = self.api_root + api_subdir
-
-    def get_proximity_entities_2d(
-        self, api_url: str, latitude: float, longitude: float, radius: float, **kwargs
-    ) -> dict[str, Union[pd.DataFrame, bool, requests.Response, None]]:
-        """Find the entities in a certain radius around a point in 2D (cylindrical search area).
-
-        :param latitude: Latitude of the central point in decimal format
-        :param longitude: Longitude of the central point in decimal format
-        :param radius: Initial search radius around the central point in km
-        :param kwargs: Optional keyword arguments for the search
-        :return: Dictionary with the following keys:
-
-            - "data": Pandas dataframe with the data according to the specified search criteria
-            - "exists": Boolean indicating whether matching records are found
-        """
-        geosearch_params = {"latitude": latitude, "longitude": longitude, "offset": radius}
-        url_params = {**geosearch_params, **kwargs}
-        url_data_type = api_url
-        output_type = "list"
-        df, df_add = self.process_data(url_data_type, url_params, output_type)
-        return {"data": df, "exists": df_add["existance"]}
-
-    def _search_any_entity(
-        self,
-        api_url: str,
-        radius_init: float,
-        url_params: Mapping[str, Union[str, float, int, Sequence[Union[str, float, int]], None]],
-        radius_max: float = 500.0,
-    ) -> pd.DataFrame:
-        """
-        Search for any entity in a certain radius around a point in 2D
-        (cylindrical search area).
-
-        :param api_url: End-point for the API
-        :param radius_init: Initial search radius around the central point in km
-        :param url_params: Dictionary with the URL parameters for the endpoint
-        :param radius_max: Maximum search radius around the central point in km
-        :return: Pandas dataframe with the data according to the specified search
-            criteria
-        """
-        radius = radius_init
-        while True:
-            url_params["offset"] = str(radius)
-            url_data_type = api_url
-            output_type = "list"
-            df, df_add = self.process_data(url_data_type, url_params, output_type)
-            if df_add["existance"]:
-                break
-            radius *= 2
-            warnings.warn(f"Expanding search radius to {radius: .1f}km", stacklevel=2)
-            if radius > radius_max:
-                raise ValueError(f"No locations found within {radius_max}km radius. Check your input information.")
-        return df
-
-    def get_closest_entity_2d(
-        self,
-        api_url: str,
-        latitude: float,
-        longitude: float,
-        radius_init: float = 1.0,
-        target_srid: str = "25831",
-        **kwargs,
-    ) -> dict[str, Union[pd.DataFrame, int, str, float, None]]:
-        """
-        Get the entity closest to a certain point in 2D with optional query
-        arguments (cylindrical search area).
-
-        :param api_url: End-point for the API
-        :param latitude: Latitude of the central point in decimal format
-        :param longitude: Longitude of the central point in decimal format
-        :param radius_init: Initial search radius around the central point in
-            km, the search radius is increased until locations are found
-        :param target_srid: SRID for the offset calculation in meters
-        :param kwargs: Optional keyword arguments e.g.
-            ``campaign__projectsite__title__icontains='HKN'``
-        :return:  Dictionary with the following keys:
-
-            - 'data': Pandas dataframe with the test location data for each
-                location in the specified search area
-            - 'id': ID of the closest test location
-            - 'title': Title of the closest test location
-            - 'offset [m]': Offset in meters from the specified point
-        """
-        geosearch_params = {"latitude": latitude, "longitude": longitude}
-        url_params = {**geosearch_params, **kwargs}
-        df = self._search_any_entity(api_url, radius_init, url_params)
-        df, point_east, point_north = SoilDataProcessor.transform_coord(df, longitude, latitude, target_srid)
-        df["offset [m]"] = np.sqrt((df["easting [m]"] - point_east) ** 2 + (df["northing [m]"] - point_north) ** 2)
-        return SoilDataProcessor.gather_data_entity(df)
-
-    def get_closest_entity_3d(
-        self,
-        api_url: str,
-        latitude: float,
-        longitude: float,
-        depth: float,
-        radius_init: float = 1.0,
-        target_srid: str = "25831",
-        sampletest: bool = True,
-        **kwargs,
-    ) -> dict[str, Union[pd.DataFrame, int, str, float, None]]:
-        """
-        Get the entity closest to a certain point in 3D (spherical search area)
-        with optional query arguments.
-
-        :param api_url: End-point for the API
-        :param latitude: Latitude of the central point in decimal format
-        :param longitude: Longitude of the central point in decimal format
-        :param depth: of the central point in meters below seabed
-        :param radius_init: Initial search radius around the central point in
-            km, the search radius is increased until locations are found
-        :param target_srid: SRID for the offset calculation in meters
-        :param sampletest: Boolean indicating whether a sample or sample test
-            needs to be retrieved (default is True to search for sample tests)
-        :param kwargs: Optional keyword arguments e.g.
-            ``campaign__projectsite__title__icontains='HKN'``
-        :return: Dictionary with the following keys:
-
-            - 'data': Pandas dataframe with the test location data for each
-                location in the specified search area
-            - 'id': ID of the closest test location
-            - 'title': Title of the closest test location
-            - 'offset [m]': Offset in meters from the specified point
-        """
-        geosearch_params = {"latitude": latitude, "longitude": longitude}
-        url_params = {**geosearch_params, **kwargs}
-        df = self._search_any_entity(api_url, radius_init, url_params)
-        df, point_east, point_north = SoilDataProcessor.transform_coord(df, longitude, latitude, target_srid)
-        if not sampletest:
-            df["depth"] = 0.5 * (df["top_depth"] + df["bottom_depth"])
-        df["offset [m]"] = np.sqrt(
-            (df["easting [m]"] - point_east) ** 2 + (df["northing [m]"] - point_north) ** 2 + (df["depth"] - depth) ** 2
-        )
-        return SoilDataProcessor.gather_data_entity(df)
-
-    def get_surveycampaigns(
-        self, projectsite: Union[str, None] = None, **kwargs
-    ) -> dict[str, Union[pd.DataFrame, bool, None]]:
-        """
-        Get all available survey campaigns, specify a projectsite to filter by
-        projectsite.
-
-        :param projectsite: String with the projectsite title (e.g. "Nobelwind")
-        :return: Dictionary with the following keys:
-
-            - 'data': Pandas dataframe with the location data for each location
-                in the projectsite
-            - 'exists': Boolean indicating whether matching records are found
-        """
-        url_params = {"projectsite": projectsite}
-        url_params = {**url_params, **kwargs}
-        url_data_type = "surveycampaign"
-        output_type = "list"
-        df, df_add = self.process_data(url_data_type, url_params, output_type)
-        return {"data": df, "exists": df_add["existance"]}
-
-    def get_surveycampaign_detail(
-        self,
-        projectsite: str,
-        campaign: str,
-        **kwargs,
-    ) -> dict[str, Union[pd.DataFrame, bool, int, None]]:
-        """
-        Get details for a specific survey campaign.
-
-        :param projectsite: Name of the projectsite (e.g. "Nobelwind")
-        :param campaign: Title of the survey campaign (e.g. "Borehole campaign")
-        :return: Dictionary with the following keys:
-
-            - 'id': id of the selected projectsite site
-            - 'data': Pandas dataframe with the location data for the individual
-                location
-            - 'exists': Boolean indicating whether a matching location is found
-        """
-        url_params = {"projectsite": projectsite, "campaign": campaign}
-        url_params = {**url_params, **kwargs}
-        url_data_type = "surveycampaign"
-        output_type = "single"
-        df, df_add = self.process_data(url_data_type, url_params, output_type)
-        return {"id": df_add["id"], "data": df, "exists": df_add["existance"]}
-
-    def get_proximity_testlocations(
-        self, latitude: float, longitude: float, radius: float, **kwargs
-    ) -> dict[str, Union[pd.DataFrame, bool, None]]:
-        """
-        Get all soil test locations in a certain radius surrounding a point
-        with given lat/lon.
-
-        :param latitude: Latitude of the central point in decimal format
-        :param longitude: Longitude of the central point in decimal format
-        :param radius: Radius around the central point in km
-        :return: Dictionary with the following keys:
-
-            - 'data': Pandas dataframe with the test location data for each
-                location in the specified search area
-            - 'exists': Boolean indicating whether matching records are found
-        """
-        return self.get_proximity_entities_2d(
-            api_url="testlocationproximity",
-            latitude=latitude,
-            longitude=longitude,
-            radius=radius,
-            **kwargs,
-        )
-
-    def get_closest_testlocation(
-        self,
-        latitude: float,
-        longitude: float,
-        radius: float = 1.0,
-        target_srid: str = "25831",
-        **kwargs,
-    ) -> dict[str, Union[pd.DataFrame, int, str, float, None]]:
-        """
-        Get the soil test location closest to a certain point with the name
-        containing a certain string.
-
-        :param latitude: Latitude of the central point in decimal format
-        :param longitude: Longitude of the central point in decimal format
-        :return: Dictionary with the following keys:
-
-            - 'data': Pandas dataframe with the test location data for each
-                location in the specified search area
-            - 'id': ID of the closest test location
-            - 'title': Title of the closest test location
-            - 'offset [m]': Offset in meters from the specified point
-        """
-        return self.get_closest_entity_2d(
-            api_url="testlocationproximity",
-            latitude=latitude,
-            longitude=longitude,
-            radius_init=radius,
-            target_srid=target_srid,
-            **kwargs,
-        )
-
-    def get_testlocations(
-        self,
-        projectsite: Union[str, None] = None,
-        campaign: Union[str, None] = None,
-        **kwargs,
-    ) -> dict[str, Union[pd.DataFrame, bool, None]]:
-        """
-        Get the geotechnical test locations corresponding to the given search
-        criteria.
-
-        :param projectsite: Name of the projectsite under consideration
-            (e.g. "Nobelwind", optional, default is None)
-        :param campaign: Name of the survey campaign (optional, default is None
-            to return all locations in a projectsite)
-        :return: Dictionary with the following keys:
-
-            - 'data': Pandas dataframe with the test location data for each
-                location meeting the specified search criteria
-            - 'exists': Boolean indicating whether matching records are found
-        """
-        url_params = {
-            "projectsite": projectsite,
-            "campaign": campaign,
-        }
-        url_params = {**url_params, **kwargs}
-        url_data_type = "testlocation"
-        output_type = "list"
-        df, df_add = self.process_data(url_data_type, url_params, output_type)
-        return {"data": df, "exists": df_add["existance"]}
-
-    def get_testlocation_detail(
-        self,
-        location: str,
-        projectsite: Union[str, None] = None,
-        campaign: Union[str, None] = None,
-        **kwargs,
-    ) -> dict[str, Union[pd.DataFrame, int, bool, None]]:
-        """Get the detailed information for a geotechnical test location.
-
-        :param location: Name of a specific location (e.g. "CPT-888")
-        :param projectsite: Optional, name of the projectsite under
-            consideration (e.g. "Nobelwind")
-        :param campaign: Optional, name of the survey campaign (e.g. "Borehole
-            campaign")
-        :return: Dictionary with the following keys:
-
-            - 'id': id of the selected test location
-            - 'data': Pandas dataframe with the test location data for each
-                location meeting the specified search criteria
-            - 'exists': Boolean indicating whether matching records are found
-        """
-        url_params = {
-            "projectsite": projectsite,
-            "campaign": campaign,
-            "location": location,
-        }
-        url_params = {**url_params, **kwargs}
-        url_data_type = "testlocation"
-        output_type = "single"
-        df, df_add = self.process_data(url_data_type, url_params, output_type)
-        return {"id": df_add["id"], "data": df, "exists": df_add["existance"]}
-
-    def testlocation_exists(
-        self,
-        location: str,
-        projectsite: Union[str, None] = None,
-        campaign: Union[str, None] = None,
-        **kwargs,
-    ) -> Union[int, bool]:
-        """
-        Check if the test location answering to the search criteria exists.
-
-        :param location: Name of a specific location (e.g. "CPT-888")
-        :param projectsite: Optional, name of the projectsite under
-            consideration (e.g. "Nobelwind")
-        :param campaign: Optional, name of the survey campaign (e.g.
-            "Borehole campaign")
-        :return: Returns the id if test location exists, False otherwise
-        """
-        url_params = {
-            "projectsite": projectsite,
-            "campaign": campaign,
-            "location": location,
-        }
-        url_params = {**url_params, **kwargs}
-        url_data_type = "testlocation"
-        output_type = "single"
-        _, df_add = self.process_data(url_data_type, url_params, output_type)
-        return df_add["id"] if df_add["existance"] else False
-
-    def get_insitutest_types(self, **kwargs):
-        """Retrieve the types of in-situ tests available in the database.
-
-        :param kwargs: Keywords arguments for the GET request
-        :return: Dataframe with the available InSituTestType records
-        """
-        url_data_type = "insitutesttype"
-        output_type = "list"
-        df, df_add = self.process_data(url_data_type, {}, output_type)
-        return {"data": df, "exists": df_add["existance"]}
-
-    def insitutest_type_exists(self, testtype: str, **kwargs) -> Union[int, bool]:
-        """
-        Check if the in-situ test type answering to the search criteria exists
-        and returns the id.
-
-        :param testtype: Title of the in-situ test type (e.g. "Downhole PCPT")
-        :return: Returns the id if the in-situ test type exists, False otherwise
-        """
-        url_params = {"testtype": testtype}
-        url_params = {**url_params, **kwargs}
-        url_data_type = "insitutesttype"
-        output_type = "single"
-        _, df_add = self.process_data(url_data_type, url_params, output_type)
-        return df_add["id"] if df_add["existance"] else False
-
-    def get_insitutests(
-        self,
-        projectsite: Union[str, None] = None,
-        location: Union[str, None] = None,
-        testtype: Union[str, None] = None,
-        insitutest: Union[str, None] = None,
-        **kwargs,
-    ) -> dict[str, Union[pd.DataFrame, bool, None]]:
-        """
-        Get the detailed information (measurement data) for an in-situ test of
-        given type.
-
-        :param projectsite: Name of the projectsite (e.g. "Nobelwind")
-        :param location: Name of the test location (e.g. "CPT-7C")
-        :param testtype: Name of the test type (e.g. "PCPT")
-        :param insitutest: Name of the in-situ test
-        :return: Dictionary with the following keys:
-
-            - 'data': Metadata of the insitu tests
-            - 'exists': Boolean indicating whether a matching in-situ test is
-                found
-        """
-        url_params = {
-            "projectsite": projectsite,
-            "location": location,
-            "testtype": testtype,
-            "insitutest": insitutest,
-        }
-        url_params = {**url_params, **kwargs}
-        url_data_type = "insitutestsummary"
-        output_type = "list"
-        df, df_add = self.process_data(url_data_type, url_params, output_type)
-        return {"data": df, "exists": df_add["existance"]}
-
-    def get_proximity_insitutests(
-        self, latitude: float, longitude: float, radius: float, **kwargs
-    ) -> dict[str, Union[pd.DataFrame, bool, None]]:
-        """Get all in-situ tests in a certain radius surrounding a point with
-        given lat/lon.
-
-        :param latitude: Latitude of the central point in decimal format
-        :param longitude: Longitude of the central point in decimal format
-        :param radius: Radius around the central point in km
-        :return: Dictionary with the following keys:
-
-            - 'data': Pandas dataframe with the in-situ test summary data for
-                each in-situ test in the specified search area
-            - 'exists': Boolean indicating whether matching records are found
-        """
-        return self.get_proximity_entities_2d(
-            api_url="insitutestproximity",
-            latitude=latitude,
-            longitude=longitude,
-            radius=radius,
-            **kwargs,
-        )
-
-    def get_closest_insitutest(
-        self,
-        latitude: float,
-        longitude: float,
-        radius: float = 1.0,
-        target_srid: str = "25831",
-        **kwargs,
-    ):
-        """
-        Get the in-situ test closest to a certain point with the name containing
-        a certain string.
-
-        :param latitude: Latitude of the central point in decimal format
-        :param longitude: Longitude of the central point in decimal format
-        :param radius: Initial search radius around the central point in km,
-            the search radius is increased until locations are found
-        :param target_srid: SRID for the offset calculation in meters
-        :param kwargs: Optional keyword arguments e.g. ``campaign__projectsite__title__icontains='HKN'``
-        :return: Dictionary with the following keys:
-
-            - 'data': Pandas dataframe with the in-situ test data for each
-                in-situ test in the specified search area
-            - 'id': ID of the closest in-situ test
-            - 'title': Title of the closest in-situ test
-            - 'offset [m]': Offset in meters from the specified point
-        """
-        return self.get_closest_entity_2d(
-            api_url="insitutestproximity",
-            latitude=latitude,
-            longitude=longitude,
-            radius_init=radius,
-            target_srid=target_srid,
-            **kwargs,
-        )
-
-    def get_closest_insitutest_byname(
-        self,
-        projectsite: str,
-        location: str,
-        radius: float = 1.0,
-        target_srid: str = "25831",
-        **kwargs,
-    ) -> dict[str, Union[pd.DataFrame, int, str, float, None]]:
-        """
-        Get the in-situ test closest to a location specified by name.
-
-        :param projectsite: Name of the projectsite (e.g. "Nobelwind")
-        :param location: Name of the test location (e.g. "CPT-7C")
-        :param radius: Initial search radius around the central point in km,
-            the search radius is increased until locations are found
-        :param target_srid: SRID for the offset calculation in meters
-        :param kwargs: Optional keyword arguments for filtering tests
-        :return: Dictionary with the following keys:
-            - 'data': Pandas dataframe with the in-situ test data
-            - 'id': ID of the closest in-situ test
-            - 'title': Title of the closest in-situ test
-            - 'offset [m]': Offset in meters from the location
-        :raises ValueError: If the location does not exist
-        """
-        # First verify the location exists
-        location_id = self.testlocation_exists(projectsite=projectsite, location=location)
-
-        if not location_id:
-            raise ValueError(f"Location '{location}' not found in project '{projectsite}'")
-
-        # Get location details to obtain coordinates
-        location_details = self.get_testlocation_detail(projectsite=projectsite, location=location)
-
-        # Extract coordinates from location data
-        location_data = location_details["data"]
-        latitude = location_data["latitude"].iloc[0]
-        longitude = location_data["longitude"].iloc[0]
-
-        # Use existing method to find closest in-situ test
-        return self.get_closest_insitutest(
-            latitude=latitude,
-            longitude=longitude,
-            radius=radius,
-            target_srid=target_srid,
-            **kwargs,
-        )
-
-    def get_closest_soilprofile_byname(
-        self,
-        projectsite: str,
-        location: str,
-        radius: float = 1.0,
-        target_srid: str = "25831",
-        retrieve_details: bool = True,
-        verbose: bool = True,
-        **kwargs,
-    ) -> dict[str, Union[pd.DataFrame, int, str, float, None]]:
-        """
-        Get the soil profile closest to a location specified by name.
-
-        :param projectsite: Name of the projectsite (e.g. "Nobelwind")
-        :param location: Name of the test location (e.g. "CPT-7C")
-        :param radius: Initial search radius around the central point in km,
-            the search radius is increased until locations are found
-        :param target_srid: SRID for the offset calculation in meters
-        :param retrieve_details: Boolean determining whether the soil profile detail
-            needs to be retrieved. Default is true in which case the result of
-            get_soilprofile_detail is returned
-        :param verbose: Boolean determining whether to print info about found profile
-        :param kwargs: Optional keyword arguments for filtering profiles
-        :return: Dictionary with the following keys:
-            - 'data': Pandas dataframe with the soil profile data
-            - 'id': ID of the closest soil profile
-            - 'title': Title of the closest soil profile
-            - 'offset [m]': Offset in meters from the location
-            If retrieve_details is True, returns the full soil profile details instead
-        :raises ValueError: If the location does not exist
-        """
-        # First verify the location exists
-        location_id = self.testlocation_exists(projectsite=projectsite, location=location)
-
-        if not location_id:
-            raise ValueError(f"Location '{location}' not found in project '{projectsite}'")
-
-        # Get location details to obtain coordinates
-        location_details = self.get_testlocation_detail(projectsite=projectsite, location=location)
-
-        # Extract coordinates from location data
-        location_data = location_details["data"]
-        latitude = location_data["latitude"].iloc[0]
-        longitude = location_data["longitude"].iloc[0]
-
-        # Use existing method to find closest soil profile
-        closest_profile = self.get_closest_soilprofile(
-            latitude=latitude,
-            longitude=longitude,
-            radius=radius,
-            target_srid=target_srid,
-            **kwargs,
-        )
-
-        if verbose:
-            print(f"Soil profile {closest_profile['title']} found at {closest_profile['offset [m]']:.1f}m offset")
-
-        if retrieve_details:
-            return self.get_soilprofile_detail(
-                projectsite=projectsite,
-                location=location,
-                soilprofile=closest_profile["title"],
-                **kwargs,
-            )
-
-        return closest_profile
-
-    def get_insitutest_detail(
-        self,
-        insitutest: str,
-        projectsite: Union[str, None] = None,
-        location: Union[str, None] = None,
-        testtype: Union[str, None] = None,
-        combine: bool = False,
-        **kwargs,
-    ) -> dict[str, Union[pd.DataFrame, int, bool, requests.Response, None]]:
-        """
-        Get the detailed information (measurement data) for an in-situ test of
-        give type.
-
-        :param insitutest: Name of the in-situ test
-        :param projectsite: Name of the projectsite (e.g. "Nobelwind")
-        :param location: Name of the test location (e.g. "CPT-7C")
-        :param testtype: Name of the test type (e.g. "PCPT")
-        :param combine: Boolean indicating whether raw and processed data needs
-            to be combined (default=False). If true, processed data columns are
-            appended to the rawdata dataframe
-        :param kwargs: Optional keyword arguments for further queryset filtering
-            based on model attributes.
-        :return: Dictionary with the following keys:
-
-            - 'id': id of the selected test
-            - 'insitutestsummary': Metadata of the insitu tests
-            - 'rawdata': Raw data
-            - 'processed': Processed data
-            - 'conditions': Test conditions
-            - 'response': Response text
-            - 'exists': Boolean indicating whether a matching in-situ test is found
-        """
-        url_params = {
-            "projectsite": projectsite,
-            "location": location,
-            "testtype": testtype,
-            "insitutest": insitutest,
-        }
-        url_params = {**url_params, **kwargs}
-        url_data_type = "insitutestsummary"
-        output_type = "single"
-        df_sum, df_add_sum = self.process_data(url_data_type, url_params, output_type)
-        url_data_type = "insitutestdetail"
-        df_detail, df_add_detail = self.process_data(url_data_type, url_params, output_type)
-        cols = ["rawdata", "processeddata", "conditions"]
-        dfs = SoilDataProcessor.process_insitutest_dfs(df_detail, cols)
-        df_raw = SoilDataProcessor.combine_dfs(dfs) if combine else dfs["rawdata"]
-        return {
-            "id": df_add_detail["id"],
-            "insitutestsummary": df_sum,
-            "rawdata": df_raw,
-            "processeddata": dfs["processeddata"],
-            "conditions": dfs["conditions"],
-            "response": df_add_detail["response"],
-            "exists": df_add_sum["existance"],
-        }
-
-    def get_cpttest_detail(
-        self,
-        insitutest: str,
-        projectsite: Union[str, None] = None,
-        location: Union[str, None] = None,
-        testtype: Union[str, None] = None,
-        combine: bool = False,
-        cpt: bool = True,
-        **kwargs,
-    ) -> dict[str, Union[pd.DataFrame, int, bool, requests.Response, None]]:
-        """Get the detailed information for an in-situ test of CPT type.
-
-        The detailed information is measurement data and CPT types are seabed or downhole CPT.
-
-        :param insitutest: Name of the in-situ test
-        :param projectsite: Name of the projectsite (e.g. "Nobelwind")
-        :param location: Name of the test location (e.g. "CPT-7C")
-        :param testtype: Name of the test type (e.g. "PCPT")
-        :param combine: Boolean indicating whether raw and processed data needs
-            to be combined (default=False).
-            If true, processed data columns are appended to the rawdata dataframe
-        :param cpt: Boolean determining whether the in-situ test is a CPT or not.
-            If True (default), a PCPTProcessing object is returned.
-        :param kwargs: Optional keyword arguments for the cpt data loading.
-            Note that further queryset filtering based on model attributes is
-            not possible with this method. The in-situ test needs to be fully
-            defined by the required arguments.
-        :return: Dictionary with the following keys:
-
-            - 'id': id of the selected test
-            - 'insitutestsummary': Metadata of the insitu tests
-            - 'rawdata': Raw data
-            - 'processed': Processed data
-            - 'conditions': Test conditions
-            - 'response': Response text
-            - 'cpt': PCPTProcessing object (only if the CPT data is successfully
-                loaded)
-            - 'exists': Boolean indicating whether a matching in-situ test is
-                found
-        """
-        url_params = {
-            "projectsite": projectsite,
-            "location": location,
-            "testtype": testtype,
-            "insitutest": insitutest,
-        }
-        url_data_type = "insitutestsummary"
-        output_type = "single"
-        df_sum, df_add_sum = self.process_data(url_data_type, url_params, output_type)
-        url_data_type = "insitutestdetail"
-        df_detail, df_add_detail = self.process_data(url_data_type, url_params, output_type)
-        cols = ["rawdata", "processeddata", "conditions"]
-        dfs = SoilDataProcessor.process_insitutest_dfs(df_detail, cols)
-        df_raw = SoilDataProcessor.combine_dfs(dfs) if combine else dfs["rawdata"]
-        dict_ = {
-            "id": df_add_detail["id"],
-            "insitutestsummary": df_sum,
-            "rawdata": df_raw,
-            "processeddata": dfs["processeddata"],
-            "conditions": dfs["conditions"],
-            "response": df_add_detail["response"],
-            "exists": df_add_sum["existance"],
-        }
-        if cpt:
-            cpt_ = SoilDataProcessor.process_cpt(df_sum, df_raw, **kwargs)
-            dict_["cpt"] = cpt_
-            return dict_
-        return dict_
-
-    def insitutest_exists(
-        self,
-        insitutest: str,
-        projectsite: Union[str, None] = None,
-        location: Union[str, None] = None,
-        testtype: Union[str, None] = None,
-        **kwargs,
-    ) -> Union[int, bool]:
-        """Check if the in-situ test answering to the search criteria exists.
-
-        :param insitutest: Name of the in-situ test
-        :param projectsite: Name of the projectsite (e.g. "Nobelwind")
-        :param location: Name of the test location (e.g. "CPT-7C")
-        :param testtype: Name of the test type (e.g. "PCPT")
-        :return: Returns the id if the in-situ test exists, False otherwise
-        """
-        url_params = {
-            "projectsite": projectsite,
-            "location": location,
-            "testtype": testtype,
-            "insitutest": insitutest,
-        }
-        url_params = {**url_params, **kwargs}
-        url_data_type = "insitutestdetail"
-        output_type = "single"
-        _, df_add = self.process_data(url_data_type, url_params, output_type)
-        return df_add["id"] if df_add["existance"] else False
-
-    def get_soilprofiles(
-        self,
-        projectsite: Union[str, None] = None,
-        location: Union[str, None] = None,
-        soilprofile: Union[str, None] = None,
-        **kwargs,
-    ) -> dict[str, Union[pd.DataFrame, bool, None]]:
-        """Retrieve soil profiles corresponding to the search criteria.
-
-        :param projectsite: Name of the projectsite (e.g. "Nobelwind")
-        :param location: Name of the test location (e.g. "CPT-7C")
-        :param soilprofile: Title of the soil profile (e.g. "Borehole log")
-        :return: Dictionary with the following keys:
-
-            - 'data': Metadata for the soil profiles
-            - 'exists': Boolean indicating whether a matching in-situ test is
-                found
-        """
-        url_params = {
-            "projectsite": projectsite,
-            "location": location,
-            "soilprofile": soilprofile,
-        }
-        url_params = {**url_params, **kwargs}
-        url_data_type = "soilprofilesummary"
-        output_type = "list"
-        df, df_add = self.process_data(url_data_type, url_params, output_type)
-        return {"data": df, "exists": df_add["existance"]}
-
-    def get_proximity_soilprofiles(
-        self, latitude: float, longitude: float, radius: float, **kwargs
-    ) -> dict[str, Union[pd.DataFrame, bool, None]]:
-        """Get all soil profiles in a certain radius surrounding a point.
-
-        :param latitude: Latitude of the central point in decimal format
-        :param longitude: Longitude of the central point in decimal format
-        :param radius: Radius around the central point in km
-        :return: Dictionary with the following keys:
-
-            - 'data': Pandas dataframe with the soil profile summary data for
-                each soil profile in the specified search area
-            - 'exists': Boolean indicating whether matching records are found
-        """
-        return self.get_proximity_entities_2d(
-            api_url="soilprofileproximity",
-            latitude=latitude,
-            longitude=longitude,
-            radius=radius,
-            **kwargs,
-        )
-
-    def get_closest_soilprofile(
-        self,
-        latitude: float,
-        longitude: float,
-        radius: float = 1.0,
-        target_srid: str = "25831",
-        **kwargs,
-    ) -> dict[str, Union[pd.DataFrame, int, str, float, None]]:
-        """Get the soil profile closest to a certain point with additional
-        conditions as optional keyword arguments.
-
-        :param latitude: Latitude of the central point in decimal format
-        :param longitude: Longitude of the central point in decimal format
-        :param radius: Initial search radius around the central point in km,
-            the search radius is increased until locations are found
-        :param target_srid: SRID for the offset calculation in meters
-        :param kwargs: Optional keyword arguments e.g. ``location__title__icontains='HKN'``
-        :return: Dictionary with the following keys:
-
-            - 'data': Pandas dataframe with the soil profile data for each soil
-                profile in the specified search area
-            - 'id': ID of the closest in-situ test
-            - 'title': Title of the closest in-situ test
-            - 'offset [m]': Offset in meters from the specified point
-        """
-        return self.get_closest_entity_2d(
-            api_url="soilprofileproximity",
-            latitude=latitude,
-            longitude=longitude,
-            radius_init=radius,
-            target_srid=target_srid,
-            **kwargs,
-        )
-
-    def get_soilprofile_detail(
-        self,
-        projectsite: Union[str, None] = None,
-        location: Union[str, None] = None,
-        soilprofile: Union[str, None] = None,
-        convert_to_profile: bool = True,
-        profile_title: Union[str, None] = None,
-        drop_info_cols: bool = True,
-        **kwargs,
-    ) -> dict[str, Union[pd.DataFrame, int, str, bool, requests.Response, None]]:
-        """
-        Retrieve a soil profile from the owimetadatabase and converts it to a
-        groundhog SoilProfile object.
-
-        :param projectsite: Name of the projectsite (e.g. "Nobelwind")
-        :param location: Name of the test location (e.g. "CPT-7C")
-        :param soilprofile: Title of the soil profile (e.g. "Borehole log")
-        :param convert_to_profile: Boolean determining whether the soil profile
-            needs to be converted to a groundhog SoilProfile object
-        :param drop_info_cols: Boolean determining whether or not to drop the
-            columns with additional info (e.g. soil description, ...)
-        :return: Dictionary with the following keys:
-            - 'id': id for the selected soil profile
-            - 'soilprofilesummary': Metadata for the soil profile
-            - 'response': Response text
-            - 'soilprofile': Groundhog SoilProfile object (only if successfully processed)
-            - 'exists': Boolean indicating whether a matching in-situ test is found
-        """
-        # TODO: Ensure that an option for retrieving soilprofiles in mLAT is also available
-        url_params = {
-            "projectsite": projectsite,
-            "location": location,
-            "soilprofile": soilprofile,
-        }
-        url_params = {**url_params, **kwargs}
-        url_data_type = "soilprofilesummary"
-        output_type = "single"
-        df_sum, df_add_sum = self.process_data(url_data_type, url_params, output_type)
-        url_data_type = "soilprofiledetail"
-        df_detail, df_add_detail = self.process_data(url_data_type, url_params, output_type)
-        dict_ = {
-            "id": df_add_detail["id"],
-            "soilprofilesummary": df_sum,
-            "response": df_add_detail["response"],
-            "exists": df_add_sum["existance"],
-        }
-        if convert_to_profile:
-            dsp = SoilDataProcessor.convert_to_profile(df_sum, df_detail, profile_title, drop_info_cols)
-            dict_["soilprofile"] = dsp
-            return dict_
-        return dict_
-
-    def soilprofile_exists(
-        self,
-        soilprofile: str,
-        projectsite: Union[str, None] = None,
-        location: Union[str, None] = None,
-        **kwargs,
-    ) -> Union[int, bool]:
-        """Check if the specific soil profile  exists.
-
-        :param soilprofile: Title of the soil profile (e.g. "Borehole log")
-        :param projectsite: Name of the projectsite (e.g. "Nobelwind")
-        :param location: Name of the test location (e.g. "CPT-7C")
-        :return: Returns the id if soil profile exists, False otherwise
-        """
-        url_params = {
-            "projectsite": projectsite,
-            "location": location,
-            "soilprofile": soilprofile,
-        }
-        url_params = {**url_params, **kwargs}
-        url_data_type = "soilprofiledetail"
-        output_type = "single"
-        _, df_add = self.process_data(url_data_type, url_params, output_type)
-        return df_add["id"] if df_add["existance"] else False
-
-    def soiltype_exists(self, soiltype: str, **kwargs) -> Union[int, bool]:
-        """Check if a soiltype with a given name exists.
-
-        :param soiltype: Name of the soil type
-        :return: id of the soil type if it exists, False otherwise
-        """
-        url_params = {"soiltype": soiltype}
-        url_params = {**url_params, **kwargs}
-        url_data_type = "soiltype"
-        output_type = "single"
-        _, df_add = self.process_data(url_data_type, url_params, output_type)
-        return df_add["id"] if df_add["existance"] else False
-
-    def soilunit_exists(
-        self,
-        soilunit: str,
-        projectsite: Union[str, None] = None,
-        soiltype: Union[str, None] = None,
-        **kwargs,
-    ) -> Union[int, bool]:
-        """Check if a certain soil unit exists.
-
-        :param projectsite: Name of the project site
-        :param soiltype: Name of the soil type
-        :param soilunit: Name of the soil unit
-        :return: id of the soil unit if it exists, False otherwise
-        """
-        url_params = {
-            "projectsite": projectsite,
-            "soiltype": soiltype,
-            "soilunit": soilunit,
-        }
-        url_params = {**url_params, **kwargs}
-        url_data_type = "soilunit"
-        output_type = "single"
-        _, df_add = self.process_data(url_data_type, url_params, output_type)
-        return df_add["id"] if df_add["existance"] else False
-
-    def get_soilunits(
-        self,
-        projectsite: Union[str, None] = None,
-        soiltype: Union[str, None] = None,
-        soilunit: Union[str, None] = None,
-        **kwargs,
-    ) -> dict[str, Union[pd.DataFrame, bool, None]]:
-        """Find all soil units corresponding to the search parameters.
-
-        :param projectsite: Name of the projectsite (e.g. ``"HKN"``)
-        :param soiltype: Name of the soil type (e.g. ``"SAND"``)
-        :param soilunit: Name of the soil unit (e.g. ``"Asse sand-clay"``)
-        :return: Dictionary with the following keys:
-
-            - 'data': Dataframe with the soil units returned from the query
-            - 'exists': Boolean containing whether data is in the returned query
-        """
-        url_params = {
-            "projectsite": projectsite,
-            "soiltype": soiltype,
-            "soilunit": soilunit,
-        }
-        url_params = {**url_params, **kwargs}
-        url_data_type = "soilunit"
-        output_type = "list"
-        df, df_add = self.process_data(url_data_type, url_params, output_type)
-        return {"data": df, "exists": df_add["existance"]}
-
-    def get_batchlabtest_types(self, **kwargs) -> dict[str, Union[pd.DataFrame, bool, None]]:
-        """Retrieve the types of batch lab tests available in the database.
-
-        :param kwargs: Keywords arguments for the GET request
-        :return: Dataframe with the available InSituTestType records
-        """
-        url_data_type = "batchlabtesttype"
-        output_type = "list"
-        df, df_add = self.process_data(url_data_type, kwargs, output_type)
-        return {"data": df, "exists": df_add["existance"]}
-
-    def get_batchlabtests(
-        self,
-        projectsite: Union[str, None] = None,
-        campaign: Union[str, None] = None,
-        location: Union[str, None] = None,
-        testtype: Union[str, None] = None,
-        batchlabtest: Union[str, None] = None,
-        **kwargs,
-    ) -> dict[str, Union[pd.DataFrame, bool, None]]:
-        """
-        Retrieve a summary of batch lab tests corresponding to the specified
-        search criteria.
-
-        :param projectsite: Project site name (e.g. 'Nobelwind')
-        :param campaign: Title of the survey campaign
-        :param location: Title of the test location
-        :param testtype: Title of the test type
-        :param batchlabtest: Title of the batch lab test
-        :return: Dictionary with the following keys
-
-            - 'data': Dataframe with details on the batch lab test
-            - 'exists': Boolean indicating whether records meeting the specified
-                search criteria exist
-        """
-        url_params = {
-            "projectsite": projectsite,
-            "campaign": campaign,
-            "location": location,
-            "testtype": testtype,
-            "batchlabtest": batchlabtest,
-        }
-        url_params = {**url_params, **kwargs}
-        url_data_type = "batchlabtestsummary"
-        output_type = "list"
-        df, df_add = self.process_data(url_data_type, url_params, output_type)
-        return {"data": df, "exists": df_add["existance"]}
-
-    def batchlabtesttype_exists(self, batchlabtesttype: str, **kwargs) -> Union[int, bool]:
-        """
-        Check if the geotechnical sample type answering to the search criteria
-        exists.
-
-        :param batchlabtesttype: Title of the batch lab test type
-        :return: Returns the id if the sample type exists, False otherwise
-        """
-        url_params = {"testtype": batchlabtesttype}
-        url_params = {**url_params, **kwargs}
-        url_data_type = "batchlabtesttype"
-        output_type = "single"
-        _, df_add = self.process_data(url_data_type, url_params, output_type)
-        return df_add["id"] if df_add["existance"] else False
-
-    def get_proximity_batchlabtests(
-        self, latitude: float, longitude: float, radius: float, **kwargs
-    ) -> dict[str, Union[pd.DataFrame, bool, None]]:
-        """
-        Get all batch lab tests in a certain radius surrounding a point with
-        given lat/lon.
-
-        :param latitude: Latitude of the central point in decimal format
-        :param longitude: Longitude of the central point in decimal format
-        :param radius: Radius around the central point in km
-        :return: Dictionary with the following keys:
-
-            - 'data': Pandas dataframe with the batch lab test summary data
-                for each batch lab test in the specified search area
-            - 'exists': Boolean indicating whether matching records are found
-        """
-        return self.get_proximity_entities_2d(
-            api_url="batchlabtestproximity",
-            latitude=latitude,
-            longitude=longitude,
-            radius=radius,
-            **kwargs,
-        )
-
-    def get_closest_batchlabtest(
-        self,
-        latitude: float,
-        longitude: float,
-        radius: float = 1.0,
-        target_srid: str = "25831",
-        **kwargs,
-    ):
-        """
-        Get the batch lab test closest to a certain point with the name
-        containing a certain string.
-
-        :param latitude: Latitude of the central point in decimal format
-        :param longitude: Longitude of the central point in decimal format
-        :param radius: Initial search radius around the central point in km,
-            the search radius is increased until locations are found
-        :param target_srid: SRID for the offset calculation in meters
-        :param kwargs: Optional keyword arguments e.g. ``location__title__icontains='BH'``
-        :return: Dictionary with the following keys:
-
-            - 'data': Pandas dataframe with the batch lab test data for each
-                batch lab test in the specified search area
-            - 'id': ID of the closest batch lab test
-            - 'title': Title of the closest batch lab test
-            - 'offset [m]': Offset in meters from the specified point
-        """
-        return self.get_closest_entity_2d(
-            api_url="batchlabtestproximity",
-            latitude=latitude,
-            longitude=longitude,
-            radius_init=radius,
-            target_srid=target_srid,
-            **kwargs,
-        )
-
-    def get_batchlabtest_detail(
-        self,
-        batchlabtest: str,
-        projectsite: Union[str, None] = None,
-        location: Union[str, None] = None,
-        testtype: Union[str, None] = None,
-        campaign: Union[str, None] = None,
-        **kwargs,
-    ) -> dict[str, Union[pd.DataFrame, int, bool, requests.Response, None]]:
-        """Retrieve detailed data for a specific batch lab test.
-
-        :param projectsite: Title of the project site
-        :param campaign: Title of the survey campaign
-        :param location: Title of the test location
-        :param testtype: Title of the test type
-        :param batchlabtest: Title of the batch lab test
-        :return: Dictionary with the following keys:
-
-            - 'id': id for the selected soil profile
-            - 'summary': Metadata for the batch lab test
-            - 'response': Response text
-            - 'rawdata': Dataframe with the raw data
-            - 'processeddata': Dataframe with the raw data
-            - 'conditions': Dataframe with test conditions
-            - 'exists': Boolean indicating whether a matching record is found
-        """
-        url_params = {
-            "projectsite": projectsite,
-            "campaign": campaign,
-            "location": location,
-            "testtype": testtype,
-            "batchlabtest": batchlabtest,
-        }
-        url_params = {**url_params, **kwargs}
-        url_data_type = "batchlabtestsummary"
-        output_type = "single"
-        df_sum, df_add_sum = self.process_data(url_data_type, url_params, output_type)
-        url_data_type = "batchlabtestdetail"
-        df_detail, df_add_detail = self.process_data(url_data_type, url_params, output_type)
-        cols = ["rawdata", "processeddata", "conditions"]
-        dfs = SoilDataProcessor.process_insitutest_dfs(df_detail, cols)
-        return {
-            "id": df_add_detail["id"],
-            "summary": df_sum,
-            "response": df_add_detail["response"],
-            "rawdata": dfs["rawdata"],
-            "processeddata": dfs["processeddata"],
-            "conditions": dfs["conditions"],
-            "exists": df_add_sum["existance"],
-        }
-
-    def batchlabtest_exists(
-        self,
-        batchlabtest: str,
-        projectsite: Union[str, None] = None,
-        location: Union[str, None] = None,
-        testtype: Union[str, None] = None,
-        campaign: Union[str, None] = None,
-        **kwargs,
-    ) -> Union[int, bool]:
-        """Check if the batch lab test answering to the search criteria exists.
-
-        :param batchlabtest: Title of the batch lab test
-        :param projectsite: Project site name (e.g. 'Nobelwind')
-        :param campaign: Title of the survey campaign
-        :param location: Title of the test location
-        :param testtype: Title of the test type
-        :return: Returns the id if batch lab test exists, False otherwise
-        """
-        url_params = {
-            "projectsite": projectsite,
-            "campaign": campaign,
-            "location": location,
-            "testtype": testtype,
-            "batchlabtest": batchlabtest,
-        }
-        url_params = {**url_params, **kwargs}
-        url_data_type = "batchlabtestdetail"
-        output_type = "single"
-        _, df_add = self.process_data(url_data_type, url_params, output_type)
-        return df_add["id"] if df_add["existance"] else False
-
-    def geotechnicalsampletype_exists(self, sampletype: str, **kwargs) -> Union[int, bool]:
-        """
-        Check if the geotechnical sample type answering to the search criteria
-        exists.
-
-        :param sampletype: Title of the sample type
-        :return: Returns the id if the sample type exists, False otherwise
-        """
-        url_params = {"sampletype": sampletype}
-        url_params = {**url_params, **kwargs}
-        url_data_type = "geotechnicalsampletype"
-        output_type = "single"
-        _, df_add = self.process_data(url_data_type, url_params, output_type)
-        return df_add["id"] if df_add["existance"] else False
-
-    def get_geotechnicalsamples(
-        self,
-        projectsite: Union[str, None] = None,
-        campaign: Union[str, None] = None,
-        location: Union[str, None] = None,
-        sampletype: Union[str, None] = None,
-        sample: Union[str, None] = None,
-        **kwargs,
-    ) -> dict[str, Union[pd.DataFrame, bool, None]]:
-        """
-        Retrieve geotechnical samples corresponding to the specified search
-        criteria.
-
-        :param projectsite: Project site name (e.g. 'Nobelwind')
-        :param campaign: Title of the survey campaign
-        :param location: Title of the test location
-        :param sampletype: Title of the sample type
-        :param sample: Title of the sample
-        :return: Dictionary with the following keys
-
-            - 'data': Dataframe with details on the sample
-            - 'exists': Boolean indicating whether records meeting the specified
-                search criteria exist
-        """
-        url_params = {
-            "projectsite": projectsite,
-            "campaign": campaign,
-            "location": location,
-            "sampletype": sampletype,
-            "sample": sample,
-        }
-        url_params = {**url_params, **kwargs}
-        url_data_type = "geotechnicalsample"
-        output_type = "list"
-        df, df_add = self.process_data(url_data_type, url_params, output_type)
-        return {"data": df, "exists": df_add["existance"]}
-
-    def get_proximity_geotechnicalsamples(
-        self, latitude: float, longitude: float, radius: float, **kwargs
-    ) -> dict[str, Union[pd.DataFrame, bool, None]]:
-        """
-        Get all geotechnical samples in a certain radius surrounding a point
-        with given lat/lon.
-
-        :param latitude: Latitude of the central point in decimal format
-        :param longitude: Longitude of the central point in decimal format
-        :param radius: Radius around the central point in km
-        :return: Dictionary with the following keys:
-
-            - 'data': Pandas dataframe with the geotechnical sample data for
-                each geotechnical sample in the specified search area
-            - 'exists': Boolean indicating whether matching records are found
-        """
-        return self.get_proximity_entities_2d(
-            api_url="geotechnicalsampleproximity",
-            latitude=latitude,
-            longitude=longitude,
-            radius=radius,
-            **kwargs,
-        )
-
-    def get_closest_geotechnicalsample(
-        self,
-        latitude: float,
-        longitude: float,
-        depth: float,
-        radius: float = 1.0,
-        target_srid: str = "25831",
-        **kwargs,
-    ) -> dict[str, Union[pd.DataFrame, int, str, float, None]]:
-        """
-        Get the geotechnical sample closest to a certain point with the name
-        containing a certain string.
-
-        :param latitude: Latitude of the central point in decimal format
-        :param longitude: Longitude of the central point in decimal format
-        :param depth: Depth of the central point in meters below seabed
-        :param radius: Initial search radius around the central point in km,
-            the search radius is increased until locations are found
-        :param target_srid: SRID for the offset calculation in meters
-        :param kwargs: Optional keyword arguments e.g. ``location__title__icontains='BH'``
-        :return: Dictionary with the following keys:
-
-            - 'data': Pandas dataframe with the geotechnical sample data for
-                each geotechnical sample in the specified search area
-            - 'id': ID of the closest batch lab test
-            - 'title': Title of the closest batch lab test
-            - 'offset [m]': Offset in meters from the specified point
-        """
-        return self.get_closest_entity_3d(
-            api_url="geotechnicalsampleproximity",
-            latitude=latitude,
-            longitude=longitude,
-            depth=depth,
-            radius_init=radius,
-            target_srid=target_srid,
-            sampletest=False,
-            **kwargs,
-        )
-
-    def get_geotechnicalsample_detail(
-        self,
-        sample: str,
-        projectsite: Union[str, None] = None,
-        location: Union[str, None] = None,
-        sampletype: Union[str, None] = None,
-        campaign: Union[str, None] = None,
-        **kwargs,
-    ) -> dict[str, Union[pd.DataFrame, int, bool, requests.Response, None]]:
-        """Retrieve detailed data for a specific sample.
-
-        :param sample: Title of the sample
-        :param projectsite: Title of the project site
-        :param campaign: Title of the survey campaign
-        :param location: Title of the test location
-        :param sampletype: Title of the sample type
-        :return: Dictionary with the following keys:
-
-            - 'id': id for the selected soil profile
-            - 'data': Metadata for the batch lab test
-            - 'response': Response text
-            - 'exists': Boolean indicating whether a matching record is found
-        """
-        url_params = {
-            "projectsite": projectsite,
-            "campaign": campaign,
-            "location": location,
-            "sampletype": sampletype,
-            "sample": sample,
-        }
-        url_params = {**url_params, **kwargs}
-        url_data_type = "geotechnicalsample"
-        output_type = "single"
-        df, df_add = self.process_data(url_data_type, url_params, output_type)
-        return {
-            "id": df_add["id"],
-            "data": df,
-            "response": df_add["response"],
-            "exists": df_add["existance"],
-        }
-
-    def geotechnicalsample_exists(
-        self,
-        sample: str,
-        projectsite: Union[str, None] = None,
-        location: Union[str, None] = None,
-        sampletype: Union[str, None] = None,
-        campaign: Union[str, None] = None,
-        **kwargs,
-    ) -> Union[int, bool]:
-        """
-        Check if the geotechnical sample answering to the search criteria exists.
-
-        :param sample: Title of the sample
-        :param projectsite: Project site name (e.g. 'Nobelwind')
-        :param campaign: Title of the survey campaign
-        :param location: Title of the test location
-        :param sampletype: Title of the sample type
-        :return: Returns the id if the geotechnical sample exists, False otherwise
-        """
-        url_params = {
-            "projectsite": projectsite,
-            "campaign": campaign,
-            "location": location,
-            "sampletype": sampletype,
-            "sample": sample,
-        }
-        url_params = {**url_params, **kwargs}
-        url_data_type = "geotechnicalsample"
-        output_type = "single"
-        _, df_add = self.process_data(url_data_type, url_params, output_type)
-        return df_add["id"] if df_add["existance"] else False
-
-    def get_sampletests(
-        self,
-        projectsite: Union[str, None] = None,
-        campaign: Union[str, None] = None,
-        location: Union[str, None] = None,
-        sample: Union[str, None] = None,
-        testtype: Union[str, None] = None,
-        sampletest: Union[str, None] = None,
-        **kwargs,
-    ) -> dict[str, Union[pd.DataFrame, bool, None]]:
-        """
-        Retrieve a summary of geotechnical sample lab tests corresponding to
-        the specified search criteria.
-
-        :param projectsite: Title of the project site
-        :param campaign: Title of the survey campaign
-        :param location: Title of the test location
-        :param sample: Title of the sample
-        :param testtype: Title of the test type
-        :param sampletest: Title of the sample test
-        :return: Dictionary with the following keys
-
-            - 'data': Dataframe with details on the batch lab test
-            - 'exists': Boolean indicating whether records meeting the
-                specified search criteria exist
-        """
-        url_params = {
-            "projectsite": projectsite,
-            "campaign": campaign,
-            "location": location,
-            "sample": sample,
-            "testtype": testtype,
-            "sampletest": sampletest,
-        }
-        url_params = {**url_params, **kwargs}
-        url_data_type = "sampletestsummary"
-        output_type = "list"
-        df, df_add = self.process_data(url_data_type, url_params, output_type)
-        return {"data": df, "exists": df_add["existance"]}
-
-    def get_proximity_sampletests(
-        self, latitude: float, longitude: float, radius: float, **kwargs
-    ) -> dict[str, Union[pd.DataFrame, bool, None]]:
-        """
-        Get all sample tests in a certain radius surrounding a point with given lat/lon.
-
-        :param latitude: Latitude of the central point in decimal format
-        :param longitude: Longitude of the central point in decimal format
-        :param radius: Radius around the central point in km
-        :return: Dictionary with the following keys:
-
-            - 'data': Pandas dataframe with the sample test summary data for each
-                sample test in the specified search area
-            - 'exists': Boolean indicating whether matching records are found
-        """
-        return self.get_proximity_entities_2d(
-            api_url="sampletestproximity",
-            latitude=latitude,
-            longitude=longitude,
-            radius=radius,
-            **kwargs,
-        )
-
-    def get_closest_sampletest(
-        self,
-        latitude: float,
-        longitude: float,
-        depth: float,
-        radius: float = 1.0,
-        target_srid: str = "25831",
-        **kwargs,
-    ) -> dict[str, Union[pd.DataFrame, int, str, float, None]]:
-        """Get the sample test closest to a certain point.
-
-        :param latitude: Latitude of the central point in decimal format
-        :param longitude: Longitude of the central point in decimal format
-        :param Depth: Depth of the central point in meters below seabed
-        :param radius: Initial search radius around the central point in km,
-            the search radius is increased until locations are found
-        :param target_srid: SRID for the offset calculation in meters
-        :param kwargs: Optional keyword arguments e.g. ``sample__location__title__icontains='BH'``
-        :return: Dictionary with the following keys:
-
-            - 'data': Pandas dataframe with the sample test data for each sample
-                test in the specified search area
-            - 'id': ID of the closest sample test
-            - 'title': Title of the closest sample test
-            - 'offset [m]': Offset in meters from the specified point
-        """
-        return self.get_closest_entity_3d(
-            api_url="sampletestproximity",
-            latitude=latitude,
-            longitude=longitude,
-            depth=depth,
-            radius_init=radius,
-            target_srid=target_srid,
-            **kwargs,
-        )
-
-    def sampletesttype_exists(self, sampletesttype: str, **kwargs) -> Union[int, bool]:
-        """Check if the sample test type answering to the search criteria exists.
-
-        :param sampletesttype: Title of the sample test type
-        :return: Returns the id if the sample test type exists, False otherwise
-        """
-        url_params = {"testtype": sampletesttype}
-        url_params = {**url_params, **kwargs}
-        url_data_type = "sampletesttype"
-        output_type = "single"
-        _, df_add = self.process_data(url_data_type, url_params, output_type)
-        return df_add["id"] if df_add["existance"] else False
-
-    def get_sampletesttypes(self, **kwargs) -> dict[str, Union[pd.DataFrame, bool, None]]:
-        """Retrieve all sample tests types available in owimetadatabase.
-
-        :return: Dictionary with the following keys
-
-            - 'data': Dataframe with details on the batch lab test
-            - 'exists': Boolean indicating whether records meeting the
-                specified search criteria exist
-        """
-        url_data_type = "sampletesttype"
-        output_type = "list"
-        df, df_add = self.process_data(url_data_type, kwargs, output_type)
-        return {"data": df, "exists": df_add["existance"]}
-
-    def get_sampletest_detail(
-        self,
-        sampletest: str,
-        projectsite: Union[str, None] = None,
-        location: Union[str, None] = None,
-        testtype: Union[str, None] = None,
-        sample: Union[str, None] = None,
-        campaign: Union[str, None] = None,
-        **kwargs,
-    ) -> dict[str, Union[pd.DataFrame, int, bool, requests.Response, None]]:
-        """
-        Retrieve detailed information on a specific sample test based on the
-        specified search criteria.
-
-        :param sampletest: Title of the sample test
-        :param projectsite: Title of the project site
-        :param campaign: Title of the survey campaign
-        :param location: Title of the test location
-        :param sample: Title of the sample
-        :param testtype: Title of the test type
-        :return: Dictionary with the following keys:
-
-            - 'id': id for the selected soil profile
-            - 'summary': Metadata for the batch lab test
-            - 'response': Response text
-            - 'rawdata': Dataframe with the raw data
-            - 'processeddata': Dataframe with the raw data
-            - 'conditions': Dataframe with test conditions
-            - 'exists': Boolean indicating whether a matching record is found
-        """
-        url_params = {
-            "projectsite": projectsite,
-            "campaign": campaign,
-            "location": location,
-            "sample": sample,
-            "testtype": testtype,
-            "sampletest": sampletest,
-        }
-        url_params = {**url_params, **kwargs}
-        url_data_type = "sampletestsummary"
-        output_type = "single"
-        df_sum, df_add_sum = self.process_data(url_data_type, url_params, output_type)
-        url_data_type = "sampletestdetail"
-        df_detail, df_add_detail = self.process_data(url_data_type, url_params, output_type)
-        cols = ["rawdata", "processeddata", "conditions"]
-        dfs = SoilDataProcessor.process_insitutest_dfs(df_detail, cols)
-        return {
-            "id": df_add_detail["id"],
-            "summary": df_sum,
-            "rawdata": dfs["rawdata"],
-            "processeddata": dfs["processeddata"],
-            "conditions": dfs["conditions"],
-            "response": df_add_detail["response"],
-            "exists": df_add_sum["existance"],
-        }
-
-    def sampletest_exists(
-        self,
-        sampletest: str,
-        projectsite: Union[str, None] = None,
-        location: Union[str, None] = None,
-        testtype: Union[str, None] = None,
-        sample: Union[str, None] = None,
-        campaign: Union[str, None] = None,
-        **kwargs,
-    ) -> Union[int, bool]:
-        """
-        Check if the batch lab test answering to the search criteria exists.
-
-        :param sampletest: Title of the sample test
-        :param projectsite: Title of the project site
-        :param campaign: Title of the survey campaign
-        :param location: Title of the test location
-        :param sample: Title of the sample
-        :param testtype: Title of the test type
-        :return: Returns the id if the sample test exists, False otherwise
-        """
-        url_params = {
-            "projectsite": projectsite,
-            "campaign": campaign,
-            "location": location,
-            "sample": sample,
-            "testtype": testtype,
-            "sampletest": sampletest,
-        }
-        url_params = {**url_params, **kwargs}
-        url_data_type = "sampletestdetail"
-        output_type = "single"
-        _, df_add = self.process_data(url_data_type, url_params, output_type)
-        return df_add["id"] if df_add["existance"] else False
-
-    def get_soilunit_depthranges(
-        self,
-        soilunit: str,
-        projectsite: Union[str, None] = None,
-        location: Union[str, None] = None,
-        **kwargs,
-    ) -> pd.DataFrame:
-        """
-        Retrieve the depth ranges for where the soil unit occurs.
-
-        :param soilunit: Title of the soil unit for which depth ranges need to
-            be retrieved
-        :param projectsite: Title of the project site (optional)
-        :param location: Title of the test location (optional)
-        :return: Dataframe with the depth ranges for the soil unit
-        """
-        url_params = {
-            "soilunit": soilunit,
-            "projectsite": projectsite,
-            "location": location,
-        }
-        url_params = {**url_params, **kwargs}
-        url_data_type = "soillayer"
-        output_type = "list"
-        df, _ = self.process_data(url_data_type, url_params, output_type)
-        return df
-
-    def get_unit_insitutestdata(self, soilunit: str, depthcol: Union[str, None] = "z [m]", **kwargs) -> pd.DataFrame:
-        """
-        Retrieve proportions of in-situ test data located inside a soil unit.
-        The data in the ``rawdata`` field is filtered based on the depth column.
-
-        :param soilunit: Name of the soil unit
-        :param depthcol: Name of the column with the depth in the ``rawdata`` field
-        :param kwargs: Optional keyword arguments for retrieval of in-situ tests
-            (e.g. ``projectsite`` and ``testtype``)
-        :return: Dataframe with in-situ test data in the selected soil unit.
-        """
-        return self._process_data_units(
-            soilunit,
-            self.get_insitutests,
-            self.get_insitutest_detail,
-            depthcol=depthcol,
-            **kwargs,
-        )
-
-    def get_unit_batchlabtestdata(self, soilunit: str, depthcol: Union[str, None] = "z [m]", **kwargs) -> pd.DataFrame:
-        """
-        Retrieve proportions of batch lab test data located inside a soil unit.
-        The data in the ``rawdata`` field is filtered based on the depth column.
-
-        :param soilunit: Name of the soil unit
-        :param depthcol: Name of the column with the depth in the ``rawdata`` field
-        :param kwargs: Optional keyword arguments for retrieval of in-situ tests
-            (e.g. ``projectsite`` and ``testtype``)
-        :return: Dataframe with batch lab test data in the selected soil unit.
-        """
-        return self._process_data_units(
-            soilunit,
-            depthcol,
-            self.get_batchlabtests,
-            self.get_batchlabtest_detail,
-            depthcol=depthcol,
-            **kwargs,
-        )
-
-    def get_unit_sampletests(self, soilunit: str, **kwargs) -> pd.DataFrame:
-        """
-        Retrieve the sample tests data located inside a soil unit.
-        The metadata of the samples is filtered based on the depth column.
-        Further retrieval of the test data can follow after this method.
-
-        :param soilunit: Name of the soil unit
-        :param kwargs: Optional keyword arguments for retrieval of sample tests
-            (e.g. ``projectsite`` and ``testtype``)
-        :return: Dataframe with sample test metadata in the selected soil unit.
-        """
-        return self._process_data_units(soilunit, self.get_sampletests, **kwargs)
-
-    def get_soilprofile_profile(self, lat1: float, lon1: float, lat2: float, lon2: float, band: float = 1000) -> pd.DataFrame:
-        """
-        Retrieve soil profiles along a profile line.
-
-        :param lat1: Latitude of the start point
-        :param lon1: Longitude of the start point
-        :param lat2: Latitude of the end point
-        :param lon2: Longitude of the end point
-        :param band: Thickness of the band (in m, default=1000m)
-        :return: Returns a dataframe with the summary data of the selected soil profiles
-        """
-        url_params = {
-            "lat1": lat1,
-            "lon1": lon1,
-            "lat2": lat2,
-            "lon2": lon2,
-            "offset": band,
-        }
-        url_data_type = "soilprofileprofile"
-        output_type = "list"
-        df, _ = self.process_data(url_data_type, url_params, output_type)
-        return df
-
-    def get_insitutests_profile(self, lat1: float, lon1: float, lat2: float, lon2: float, band: float = 1000) -> pd.DataFrame:
-        """Retrieve in-situ tests along a profile line.
-
-        :param lat1: Latitude of the start point
-        :param lon1: Longitude of the start point
-        :param lat2: Latitude of the end point
-        :param lon2: Longitude of the end point
-        :param band: Thickness of the band (in m, default=1000m)
-        :return: Returns a dataframe with the summary data of the selected in-situ tests
-        """
-        url_params = {
-            "lat1": lat1,
-            "lon1": lon1,
-            "lat2": lat2,
-            "lon2": lon2,
-            "offset": band,
-        }
-        url_data_type = "insitutestprofile"
-        output_type = "list"
-        df, _ = self.process_data(url_data_type, url_params, output_type)
-        return df
-
-    def _process_data_units(
-        self,
-        soilunit: str,
-        func_get: Callable,
-        func_get_details: Union[Callable, None] = None,
-        depthcol: Union[str, None] = None,
-        full: bool = True,
-        **kwargs,
-    ) -> pd.DataFrame:
-        # TODO: Add docstring
-        selected_depths = self.get_soilunit_depthranges(soilunit=soilunit)
-        selected_tests = func_get(**kwargs)["data"]
-        all_unit_data = pd.DataFrame()
-        for _, row in selected_tests.iterrows():
-            unitdata = pd.DataFrame()
-            if row["location_name"] in selected_depths["location_name"].unique():
-                if full:
-                    unitdata = SoilDataProcessor.fulldata_processing(
-                        unitdata,
-                        row,
-                        selected_depths,
-                        func_get_details,
-                        depthcol,
-                        **kwargs,
-                    )
-                else:
-                    unitdata = SoilDataProcessor.partialdata_processing(unitdata, row, selected_depths, selected_tests)
-            else:
-                print(f"Soil unit not found for {row['location_name']}")
-            all_unit_data = pd.concat([all_unit_data, unitdata])
-        all_unit_data.reset_index(drop=True, inplace=True)
-        return all_unit_data
-=======
-"""
-API client Module for the soil data in the OWIMetadatabase.
-"""
-
-import warnings
-from typing import Callable, Dict, Union
-
-import numpy as np
-import pandas as pd
-import requests
-
-from owimetadatabase_preprocessor.io import API
-from owimetadatabase_preprocessor.soil.processing import SoilDataProcessor
-
-
-class SoilAPI(API):
-    """
-    API client to handle HTTP communication for soil data.
-    Inherits common functionality from the API class.
-    """
-
-    def __init__(
-        self,
-        api_subdir: str = "/soildata/",
-        **kwargs,
-    ) -> None:
-        """
-        Constructor for the SoilAPI.
-
-        :param api_root: Base URL for the API.
-        :param api_subdir: Sub-directory for soil data endpoints.
-        :param token: API token (if required). A Bearer token will be used.
-        :param uname: Username for authentication.
-        :param password: Password for authentication.
-        """
-        super().__init__(**kwargs)
-        self.api_root = self.api_root + api_subdir
-
-    def get_proximity_entities_2d(
-        self, api_url: str, latitude: float, longitude: float, radius: float, **kwargs
-    ) -> Dict[str, Union[pd.DataFrame, bool, None]]:
-        """Find the entities in a certain radius around a point in 2D (cylindrical search area).
-
-        :param latitude: Latitude of the central point in decimal format
-        :param longitude: Longitude of the central point in decimal format
-        :param radius: Initial search radius around the central point in km
-        :param kwargs: Optional keyword arguments for the search
-        :return: Dictionary with the following keys:
-
-            - "data": Pandas dataframe with the data according to the specified search criteria
-            - "exists": Boolean indicating whether matching records are found
-        """
-        geosearch_params = dict(latitude=latitude, longitude=longitude, offset=radius)
-        url_params = {**geosearch_params, **kwargs}
-        url_data_type = api_url
-        output_type = "list"
-        df, df_add = self.process_data(url_data_type, url_params, output_type)
-        return {"data": df, "exists": df_add["existance"]}
-
-    def _search_any_entity(
-        self,
-        api_url: str,
-        radius_init: float,
-        url_params: Dict[str, str],
-        radius_max: float = 500.0,
-    ) -> pd.DataFrame:
-        """
-        Search for any entity in a certain radius around a point in 2D
-        (cylindrical search area).
-
-        :param api_url: End-point for the API
-        :param radius_init: Initial search radius around the central point in km
-        :param url_params: Dictionary with the URL parameters for the endpoint
-        :param radius_max: Maximum search radius around the central point in km
-        :return: Pandas dataframe with the data according to the specified search
-            criteria
-        """
-        radius = radius_init
-        while True:
-            url_params["offset"] = str(radius)
-            url_data_type = api_url
-            output_type = "list"
-            df, df_add = self.process_data(url_data_type, url_params, output_type)
-            if df_add["existance"]:
-                break
-            radius *= 2
-            warnings.warn(f"Expanding search radius to {radius: .1f}km")
-            if radius > radius_max:
-                raise ValueError(
-                    f"No locations found within {radius_max}km radius. Check your input information."
-                )
-        return df
-
-    def get_closest_entity_2d(
-        self,
-        api_url: str,
-        latitude: float,
-        longitude: float,
-        radius_init: float = 1.0,
-        target_srid: str = "25831",
-        **kwargs,
-    ) -> Dict[str, Union[pd.DataFrame, int, str, float, None]]:
-        """
-        Get the entity closest to a certain point in 2D with optional query
-        arguments (cylindrical search area).
-
-        :param api_url: End-point for the API
-        :param latitude: Latitude of the central point in decimal format
-        :param longitude: Longitude of the central point in decimal format
-        :param radius_init: Initial search radius around the central point in
-            km, the search radius is increased until locations are found
-        :param target_srid: SRID for the offset calculation in meters
-        :param kwargs: Optional keyword arguments e.g.
-            ``campaign__projectsite__title__icontains='HKN'``
-        :return:  Dictionary with the following keys:
-
-            - 'data': Pandas dataframe with the test location data for each
-                location in the specified search area
-            - 'id': ID of the closest test location
-            - 'title': Title of the closest test location
-            - 'offset [m]': Offset in meters from the specified point
-        """
-        geosearch_params = dict(latitude=latitude, longitude=longitude)
-        url_params = {**geosearch_params, **kwargs}
-        df = self._search_any_entity(api_url, radius_init, url_params)
-        df, point_east, point_north = SoilDataProcessor.transform_coord(
-            df, longitude, latitude, target_srid
-        )
-        df["offset [m]"] = np.sqrt(
-            (df["easting [m]"] - point_east) ** 2
-            + (df["northing [m]"] - point_north) ** 2
-        )
-        return SoilDataProcessor.gather_data_entity(df)
-
-    def get_closest_entity_3d(
-        self,
-        api_url: str,
-        latitude: float,
-        longitude: float,
-        depth: float,
-        radius_init: float = 1.0,
-        target_srid: str = "25831",
-        sampletest: bool = True,
-        **kwargs,
-    ) -> Dict[str, Union[pd.DataFrame, int, str, float, None]]:
-        """
-        Get the entity closest to a certain point in 3D (spherical search area)
-        with optional query arguments.
-
-        :param api_url: End-point for the API
-        :param latitude: Latitude of the central point in decimal format
-        :param longitude: Longitude of the central point in decimal format
-        :param depth: of the central point in meters below seabed
-        :param radius_init: Initial search radius around the central point in
-            km, the search radius is increased until locations are found
-        :param target_srid: SRID for the offset calculation in meters
-        :param sampletest: Boolean indicating whether a sample or sample test
-            needs to be retrieved (default is True to search for sample tests)
-        :param kwargs: Optional keyword arguments e.g.
-            ``campaign__projectsite__title__icontains='HKN'``
-        :return: Dictionary with the following keys:
-
-            - 'data': Pandas dataframe with the test location data for each
-                location in the specified search area
-            - 'id': ID of the closest test location
-            - 'title': Title of the closest test location
-            - 'offset [m]': Offset in meters from the specified point
-        """
-        geosearch_params = dict(latitude=latitude, longitude=longitude)
-        url_params = {**geosearch_params, **kwargs}
-        df = self._search_any_entity(api_url, radius_init, url_params)
-        df, point_east, point_north = SoilDataProcessor.transform_coord(
-            df, longitude, latitude, target_srid
-        )
-        if not sampletest:
-            df["depth"] = 0.5 * (df["top_depth"] + df["bottom_depth"])
-        df["offset [m]"] = np.sqrt(
-            (df["easting [m]"] - point_east) ** 2
-            + (df["northing [m]"] - point_north) ** 2
-            + (df["depth"] - depth) ** 2
-        )
-        return SoilDataProcessor.gather_data_entity(df)
-
-    def get_surveycampaigns(
-        self, projectsite: Union[str, None] = None, **kwargs
-    ) -> Dict[str, Union[pd.DataFrame, bool, None]]:
-        """
-        Get all available survey campaigns, specify a projectsite to filter by
-        projectsite.
-
-        :param projectsite: String with the projectsite title (e.g. "Nobelwind")
-        :return: Dictionary with the following keys:
-
-            - 'data': Pandas dataframe with the location data for each location
-                in the projectsite
-            - 'exists': Boolean indicating whether matching records are found
-        """
-        url_params = {"projectsite": projectsite}
-        url_params = {**url_params, **kwargs}
-        url_data_type = "surveycampaign"
-        output_type = "list"
-        df, df_add = self.process_data(url_data_type, url_params, output_type)
-        return {"data": df, "exists": df_add["existance"]}
-
-    def get_surveycampaign_detail(
-        self,
-        projectsite: str,
-        campaign: str,
-        **kwargs,
-    ) -> Dict[str, Union[pd.DataFrame, bool, int, None]]:
-        """
-        Get details for a specific survey campaign.
-
-        :param projectsite: Name of the projectsite (e.g. "Nobelwind")
-        :param campaign: Title of the survey campaign (e.g. "Borehole campaign")
-        :return: Dictionary with the following keys:
-
-            - 'id': id of the selected projectsite site
-            - 'data': Pandas dataframe with the location data for the individual
-                location
-            - 'exists': Boolean indicating whether a matching location is found
-        """
-        url_params = {"projectsite": projectsite, "campaign": campaign}
-        url_params = {**url_params, **kwargs}
-        url_data_type = "surveycampaign"
-        output_type = "single"
-        df, df_add = self.process_data(url_data_type, url_params, output_type)
-        return {"id": df_add["id"], "data": df, "exists": df_add["existance"]}
-
-    def get_proximity_testlocations(
-        self, latitude: float, longitude: float, radius: float, **kwargs
-    ) -> Dict[str, Union[pd.DataFrame, bool, None]]:
-        """
-        Get all soil test locations in a certain radius surrounding a point
-        with given lat/lon.
-
-        :param latitude: Latitude of the central point in decimal format
-        :param longitude: Longitude of the central point in decimal format
-        :param radius: Radius around the central point in km
-        :return: Dictionary with the following keys:
-
-            - 'data': Pandas dataframe with the test location data for each
-                location in the specified search area
-            - 'exists': Boolean indicating whether matching records are found
-        """
-        return self.get_proximity_entities_2d(
-            api_url="testlocationproximity",
-            latitude=latitude,
-            longitude=longitude,
-            radius=radius,
-            **kwargs,
-        )
-
-    def get_closest_testlocation(
-        self,
-        latitude: float,
-        longitude: float,
-        radius: float = 1.0,
-        target_srid: str = "25831",
-        **kwargs,
-    ) -> Dict[str, Union[pd.DataFrame, int, str, float, None]]:
-        """
-        Get the soil test location closest to a certain point with the name
-        containing a certain string.
-
-        :param latitude: Latitude of the central point in decimal format
-        :param longitude: Longitude of the central point in decimal format
-        :return: Dictionary with the following keys:
-
-            - 'data': Pandas dataframe with the test location data for each
-                location in the specified search area
-            - 'id': ID of the closest test location
-            - 'title': Title of the closest test location
-            - 'offset [m]': Offset in meters from the specified point
-        """
-        return self.get_closest_entity_2d(
-            api_url="testlocationproximity",
-            latitude=latitude,
-            longitude=longitude,
-            radius_init=radius,
-            target_srid=target_srid,
-            **kwargs,
-        )
-
-    def get_testlocations(
-        self,
-        projectsite: Union[str, None] = None,
-        campaign: Union[str, None] = None,
-        **kwargs,
-    ) -> Dict[str, Union[pd.DataFrame, bool, None]]:
-        """
-        Get the geotechnical test locations corresponding to the given search
-        criteria.
-
-        :param projectsite: Name of the projectsite under consideration
-            (e.g. "Nobelwind", optional, default is None)
-        :param campaign: Name of the survey campaign (optional, default is None
-            to return all locations in a projectsite)
-        :return: Dictionary with the following keys:
-
-            - 'data': Pandas dataframe with the test location data for each
-                location meeting the specified search criteria
-            - 'exists': Boolean indicating whether matching records are found
-        """
-        url_params = {
-            "projectsite": projectsite,
-            "campaign": campaign,
-        }
-        url_params = {**url_params, **kwargs}
-        url_data_type = "testlocation"
-        output_type = "list"
-        df, df_add = self.process_data(url_data_type, url_params, output_type)
-        return {"data": df, "exists": df_add["existance"]}
-
-    def get_testlocation_detail(
-        self,
-        location: str,
-        projectsite: Union[str, None] = None,
-        campaign: Union[str, None] = None,
-        **kwargs,
-    ) -> Dict[str, Union[pd.DataFrame, int, bool, None]]:
-        """Get the detailed information for a geotechnical test location.
-
-        :param location: Name of a specific location (e.g. "CPT-888")
-        :param projectsite: Optional, name of the projectsite under
-            consideration (e.g. "Nobelwind")
-        :param campaign: Optional, name of the survey campaign (e.g. "Borehole
-            campaign")
-        :return: Dictionary with the following keys:
-
-            - 'id': id of the selected test location
-            - 'data': Pandas dataframe with the test location data for each
-                location meeting the specified search criteria
-            - 'exists': Boolean indicating whether matching records are found
-        """
-        url_params = {
-            "projectsite": projectsite,
-            "campaign": campaign,
-            "location": location,
-        }
-        url_params = {**url_params, **kwargs}
-        url_data_type = "testlocation"
-        output_type = "single"
-        df, df_add = self.process_data(url_data_type, url_params, output_type)
-        return {"id": df_add["id"], "data": df, "exists": df_add["existance"]}
-
-    def testlocation_exists(
-        self,
-        location: str,
-        projectsite: Union[str, None] = None,
-        campaign: Union[str, None] = None,
-        **kwargs,
-    ) -> Union[int, bool]:
-        """
-        Checks if the test location answering to the search criteria exists.
-
-        :param location: Name of a specific location (e.g. "CPT-888")
-        :param projectsite: Optional, name of the projectsite under
-            consideration (e.g. "Nobelwind")
-        :param campaign: Optional, name of the survey campaign (e.g.
-            "Borehole campaign")
-        :return: Returns the id if test location exists, False otherwise
-        """
-        url_params = {
-            "projectsite": projectsite,
-            "campaign": campaign,
-            "location": location,
-        }
-        url_params = {**url_params, **kwargs}
-        url_data_type = "testlocation"
-        output_type = "single"
-        _, df_add = self.process_data(url_data_type, url_params, output_type)
-        return df_add["id"] if df_add["existance"] else False
-
-    def get_insitutest_types(self, **kwargs):
-        """Retrieves the types of in-situ tests available in the database.
-
-        :param kwargs: Keywords arguments for the GET request
-        :return: Dataframe with the available InSituTestType records
-        """
-        url_data_type = "insitutesttype"
-        output_type = "list"
-        df, df_add = self.process_data(url_data_type, {}, output_type)
-        return {"data": df, "exists": df_add["existance"]}
-
-    def insitutest_type_exists(self, testtype: str, **kwargs) -> Union[int, bool]:
-        """
-        Checks if the in-situ test type answering to the search criteria exists
-        and returns the id.
-
-        :param testtype: Title of the in-situ test type (e.g. "Downhole PCPT")
-        :return: Returns the id if the in-situ test type exists, False otherwise
-        """
-        url_params = {"testtype": testtype}
-        url_params = {**url_params, **kwargs}
-        url_data_type = "insitutesttype"
-        output_type = "single"
-        _, df_add = self.process_data(url_data_type, url_params, output_type)
-        return df_add["id"] if df_add["existance"] else False
-
-    def get_insitutests(
-        self,
-        projectsite: Union[str, None] = None,
-        location: Union[str, None] = None,
-        testtype: Union[str, None] = None,
-        insitutest: Union[str, None] = None,
-        **kwargs,
-    ) -> Dict[str, Union[pd.DataFrame, bool, None]]:
-        """
-        Get the detailed information (measurement data) for an in-situ test of
-        given type.
-
-        :param projectsite: Name of the projectsite (e.g. "Nobelwind")
-        :param location: Name of the test location (e.g. "CPT-7C")
-        :param testtype: Name of the test type (e.g. "PCPT")
-        :param insitutest: Name of the in-situ test
-        :return: Dictionary with the following keys:
-
-            - 'data': Metadata of the insitu tests
-            - 'exists': Boolean indicating whether a matching in-situ test is
-                found
-        """
-        url_params = {
-            "projectsite": projectsite,
-            "location": location,
-            "testtype": testtype,
-            "insitutest": insitutest,
-        }
-        url_params = {**url_params, **kwargs}
-        url_data_type = "insitutestsummary"
-        output_type = "list"
-        df, df_add = self.process_data(url_data_type, url_params, output_type)
-        return {"data": df, "exists": df_add["existance"]}
-
-    def get_proximity_insitutests(
-        self, latitude: float, longitude: float, radius: float, **kwargs
-    ) -> Dict[str, Union[pd.DataFrame, bool, None]]:
-        """Get all in-situ tests in a certain radius surrounding a point with
-        given lat/lon.
-
-        :param latitude: Latitude of the central point in decimal format
-        :param longitude: Longitude of the central point in decimal format
-        :param radius: Radius around the central point in km
-        :return: Dictionary with the following keys:
-
-            - 'data': Pandas dataframe with the in-situ test summary data for
-                each in-situ test in the specified search area
-            - 'exists': Boolean indicating whether matching records are found
-        """
-        return self.get_proximity_entities_2d(
-            api_url="insitutestproximity",
-            latitude=latitude,
-            longitude=longitude,
-            radius=radius,
-            **kwargs,
-        )
-
-    def get_closest_insitutest(
-        self,
-        latitude: float,
-        longitude: float,
-        radius: float = 1.0,
-        target_srid: str = "25831",
-        **kwargs,
-    ):
-        """
-        Get the in-situ test closest to a certain point with the name containing
-        a certain string.
-
-        :param latitude: Latitude of the central point in decimal format
-        :param longitude: Longitude of the central point in decimal format
-        :param radius: Initial search radius around the central point in km,
-            the search radius is increased until locations are found
-        :param target_srid: SRID for the offset calculation in meters
-        :param kwargs: Optional keyword arguments e.g. ``campaign__projectsite__title__icontains='HKN'``
-        :return: Dictionary with the following keys:
-
-            - 'data': Pandas dataframe with the in-situ test data for each
-                in-situ test in the specified search area
-            - 'id': ID of the closest in-situ test
-            - 'title': Title of the closest in-situ test
-            - 'offset [m]': Offset in meters from the specified point
-        """
-        return self.get_closest_entity_2d(
-            api_url="insitutestproximity",
-            latitude=latitude,
-            longitude=longitude,
-            radius_init=radius,
-            target_srid=target_srid,
-            **kwargs,
-        )
-
-    def get_closest_insitutest_byname(
-        self,
-        projectsite: str,
-        location: str,
-        radius: float = 1.0,
-        target_srid: str = "25831",
-        **kwargs,
-    ) -> Dict[str, Union[pd.DataFrame, int, str, float, None]]:
-        """
-        Get the in-situ test closest to a location specified by name.
-
-        :param projectsite: Name of the projectsite (e.g. "Nobelwind")
-        :param location: Name of the test location (e.g. "CPT-7C")
-        :param radius: Initial search radius around the central point in km,
-            the search radius is increased until locations are found
-        :param target_srid: SRID for the offset calculation in meters
-        :param kwargs: Optional keyword arguments for filtering tests
-        :return: Dictionary with the following keys:
-            - 'data': Pandas dataframe with the in-situ test data
-            - 'id': ID of the closest in-situ test
-            - 'title': Title of the closest in-situ test
-            - 'offset [m]': Offset in meters from the location
-        :raises ValueError: If the location does not exist
-        """
-        # First verify the location exists
-        location_id = self.testlocation_exists(
-            projectsite=projectsite, location=location
-        )
-
-        if not location_id:
-            raise ValueError(
-                f"Location '{location}' not found in project '{projectsite}'"
-            )
-
-        # Get location details to obtain coordinates
-        location_details = self.get_testlocation_detail(
-            projectsite=projectsite, location=location
-        )
-
-        # Extract coordinates from location data
-        location_data = location_details["data"]
-        latitude = location_data["latitude"].iloc[0]
-        longitude = location_data["longitude"].iloc[0]
-
-        # Use existing method to find closest in-situ test
-        return self.get_closest_insitutest(
-            latitude=latitude,
-            longitude=longitude,
-            radius=radius,
-            target_srid=target_srid,
-            **kwargs,
-        )
-
-    def get_closest_soilprofile_byname(
-        self,
-        projectsite: str,
-        location: str,
-        radius: float = 1.0,
-        target_srid: str = "25831",
-        retrieve_details: bool = True,
-        verbose: bool = True,
-        **kwargs,
-    ) -> Dict[str, Union[pd.DataFrame, int, str, float, None]]:
-        """
-        Get the soil profile closest to a location specified by name.
-
-        :param projectsite: Name of the projectsite (e.g. "Nobelwind")
-        :param location: Name of the test location (e.g. "CPT-7C")
-        :param radius: Initial search radius around the central point in km,
-            the search radius is increased until locations are found
-        :param target_srid: SRID for the offset calculation in meters
-        :param retrieve_details: Boolean determining whether the soil profile detail
-            needs to be retrieved. Default is true in which case the result of
-            get_soilprofile_detail is returned
-        :param verbose: Boolean determining whether to print info about found profile
-        :param kwargs: Optional keyword arguments for filtering profiles
-        :return: Dictionary with the following keys:
-            - 'data': Pandas dataframe with the soil profile data
-            - 'id': ID of the closest soil profile
-            - 'title': Title of the closest soil profile
-            - 'offset [m]': Offset in meters from the location
-            If retrieve_details is True, returns the full soil profile details instead
-        :raises ValueError: If the location does not exist
-        """
-        # First verify the location exists
-        location_id = self.testlocation_exists(
-            projectsite=projectsite, location=location
-        )
-
-        if not location_id:
-            raise ValueError(
-                f"Location '{location}' not found in project '{projectsite}'"
-            )
-
-        # Get location details to obtain coordinates
-        location_details = self.get_testlocation_detail(
-            projectsite=projectsite, location=location
-        )
-
-        # Extract coordinates from location data
-        location_data = location_details["data"]
-        latitude = location_data["latitude"].iloc[0]
-        longitude = location_data["longitude"].iloc[0]
-
-        # Use existing method to find closest soil profile
-        closest_profile = self.get_closest_soilprofile(
-            latitude=latitude,
-            longitude=longitude,
-            radius=radius,
-            target_srid=target_srid,
-            **kwargs,
-        )
-
-        if verbose:
-            print(
-                f"Soil profile {closest_profile['title']} found at {closest_profile['offset [m]']:.1f}m offset"
-            )
-
-        if retrieve_details:
-            return self.get_soilprofile_detail(
-                projectsite=projectsite,
-                location=location,
-                soilprofile=closest_profile["title"],
-                **kwargs,
-            )
-
-        return closest_profile
-
-    def get_insitutest_detail(
-        self,
-        insitutest: str,
-        projectsite: Union[str, None] = None,
-        location: Union[str, None] = None,
-        testtype: Union[str, None] = None,
-        combine: bool = False,
-        **kwargs,
-    ) -> Dict[str, Union[pd.DataFrame, int, bool, requests.Response, None]]:
-        """
-        Get the detailed information (measurement data) for an in-situ test of
-        give type.
-
-        :param insitutest: Name of the in-situ test
-        :param projectsite: Name of the projectsite (e.g. "Nobelwind")
-        :param location: Name of the test location (e.g. "CPT-7C")
-        :param testtype: Name of the test type (e.g. "PCPT")
-        :param combine: Boolean indicating whether raw and processed data needs
-            to be combined (default=False). If true, processed data columns are
-            appended to the rawdata dataframe
-        :param kwargs: Optional keyword arguments for further queryset filtering
-            based on model attributes.
-        :return: Dictionary with the following keys:
-
-            - 'id': id of the selected test
-            - 'insitutestsummary': Metadata of the insitu tests
-            - 'rawdata': Raw data
-            - 'processed': Processed data
-            - 'conditions': Test conditions
-            - 'response': Response text
-            - 'exists': Boolean indicating whether a matching in-situ test is found
-        """
-        url_params = {
-            "projectsite": projectsite,
-            "location": location,
-            "testtype": testtype,
-            "insitutest": insitutest,
-        }
-        url_params = {**url_params, **kwargs}
-        url_data_type = "insitutestsummary"
-        output_type = "single"
-        df_sum, df_add_sum = self.process_data(url_data_type, url_params, output_type)
-        url_data_type = "insitutestdetail"
-        df_detail, df_add_detail = self.process_data(
-            url_data_type, url_params, output_type
-        )
-        cols = ["rawdata", "processeddata", "conditions"]
-        dfs = SoilDataProcessor.process_insitutest_dfs(df_detail, cols)
-        if combine:
-            df_raw = SoilDataProcessor.combine_dfs(dfs)
-        else:
-            df_raw = dfs["rawdata"]
-        return {
-            "id": df_add_detail["id"],
-            "insitutestsummary": df_sum,
-            "rawdata": df_raw,
-            "processeddata": dfs["processeddata"],
-            "conditions": dfs["conditions"],
-            "response": df_add_detail["response"],
-            "exists": df_add_sum["existance"],
-        }
-
-    def get_cpttest_detail(
-        self,
-        insitutest: str,
-        projectsite: Union[str, None] = None,
-        location: Union[str, None] = None,
-        testtype: Union[str, None] = None,
-        combine: bool = False,
-        cpt: bool = True,
-        **kwargs,
-    ) -> Dict[str, Union[pd.DataFrame, int, bool, requests.Response, None]]:
-        """
-        Get the detailed information (measurement data) for an in-situ test of
-        CPT type (seabed or downhole CPT)
-
-        :param insitutest: Name of the in-situ test
-        :param projectsite: Name of the projectsite (e.g. "Nobelwind")
-        :param location: Name of the test location (e.g. "CPT-7C")
-        :param testtype: Name of the test type (e.g. "PCPT")
-        :param combine: Boolean indicating whether raw and processed data needs
-            to be combined (default=False).
-            If true, processed data columns are appended to the rawdata dataframe
-        :param cpt: Boolean determining whether the in-situ test is a CPT or not.
-            If True (default), a PCPTProcessing object is returned.
-        :param kwargs: Optional keyword arguments for the cpt data loading.
-            Note that further queryset filtering based on model attributes is
-            not possible with this method. The in-situ test needs to be fully
-            defined by the required arguments.
-        :return: Dictionary with the following keys:
-
-            - 'id': id of the selected test
-            - 'insitutestsummary': Metadata of the insitu tests
-            - 'rawdata': Raw data
-            - 'processed': Processed data
-            - 'conditions': Test conditions
-            - 'response': Response text
-            - 'cpt': PCPTProcessing object (only if the CPT data is successfully
-                loaded)
-            - 'exists': Boolean indicating whether a matching in-situ test is
-                found
-        """
-        url_params = {
-            "projectsite": projectsite,
-            "location": location,
-            "testtype": testtype,
-            "insitutest": insitutest,
-        }
-        url_data_type = "insitutestsummary"
-        output_type = "single"
-        df_sum, df_add_sum = self.process_data(url_data_type, url_params, output_type)
-        url_data_type = "insitutestdetail"
-        df_detail, df_add_detail = self.process_data(
-            url_data_type, url_params, output_type
-        )
-        cols = ["rawdata", "processeddata", "conditions"]
-        dfs = SoilDataProcessor.process_insitutest_dfs(df_detail, cols)
-        if combine:
-            df_raw = SoilDataProcessor.combine_dfs(dfs)
-        else:
-            df_raw = dfs["rawdata"]
-        dict_ = {
-            "id": df_add_detail["id"],
-            "insitutestsummary": df_sum,
-            "rawdata": df_raw,
-            "processeddata": dfs["processeddata"],
-            "conditions": dfs["conditions"],
-            "response": df_add_detail["response"],
-            "exists": df_add_sum["existance"],
-        }
-        if cpt:
-            cpt_ = SoilDataProcessor.process_cpt(df_sum, df_raw, **kwargs)
-            dict_["cpt"] = cpt_
-            return dict_
-        return dict_
-
-    def insitutest_exists(
-        self,
-        insitutest: str,
-        projectsite: Union[str, None] = None,
-        location: Union[str, None] = None,
-        testtype: Union[str, None] = None,
-        **kwargs,
-    ) -> Union[int, bool]:
-        """Checks if the in-situ test answering to the search criteria exists.
-
-        :param insitutest: Name of the in-situ test
-        :param projectsite: Name of the projectsite (e.g. "Nobelwind")
-        :param location: Name of the test location (e.g. "CPT-7C")
-        :param testtype: Name of the test type (e.g. "PCPT")
-        :return: Returns the id if the in-situ test exists, False otherwise
-        """
-        url_params = {
-            "projectsite": projectsite,
-            "location": location,
-            "testtype": testtype,
-            "insitutest": insitutest,
-        }
-        url_params = {**url_params, **kwargs}
-        url_data_type = "insitutestdetail"
-        output_type = "single"
-        _, df_add = self.process_data(url_data_type, url_params, output_type)
-        return df_add["id"] if df_add["existance"] else False
-
-    def get_soilprofiles(
-        self,
-        projectsite: Union[str, None] = None,
-        location: Union[str, None] = None,
-        soilprofile: Union[str, None] = None,
-        **kwargs,
-    ) -> Dict[str, Union[pd.DataFrame, bool, None]]:
-        """Retrieves soil profiles corresponding to the search criteria.
-
-        :param projectsite: Name of the projectsite (e.g. "Nobelwind")
-        :param location: Name of the test location (e.g. "CPT-7C")
-        :param soilprofile: Title of the soil profile (e.g. "Borehole log")
-        :return: Dictionary with the following keys:
-
-            - 'data': Metadata for the soil profiles
-            - 'exists': Boolean indicating whether a matching in-situ test is
-                found
-        """
-        url_params = {
-            "projectsite": projectsite,
-            "location": location,
-            "soilprofile": soilprofile,
-        }
-        url_params = {**url_params, **kwargs}
-        url_data_type = "soilprofilesummary"
-        output_type = "list"
-        df, df_add = self.process_data(url_data_type, url_params, output_type)
-        return {"data": df, "exists": df_add["existance"]}
-
-    def get_proximity_soilprofiles(
-        self, latitude: float, longitude: float, radius: float, **kwargs
-    ) -> Dict[str, Union[pd.DataFrame, bool, None]]:
-        """
-        Get all soil profiles in a certain radius surrounding a point with
-        given lat/lon.
-
-        :param latitude: Latitude of the central point in decimal format
-        :param longitude: Longitude of the central point in decimal format
-        :param radius: Radius around the central point in km
-        :return: Dictionary with the following keys:
-
-            - 'data': Pandas dataframe with the soil profile summary data for
-                each soil profile in the specified search area
-            - 'exists': Boolean indicating whether matching records are found
-        """
-        return self.get_proximity_entities_2d(
-            api_url="soilprofileproximity",
-            latitude=latitude,
-            longitude=longitude,
-            radius=radius,
-            **kwargs,
-        )
-
-    def get_closest_soilprofile(
-        self,
-        latitude: float,
-        longitude: float,
-        radius: float = 1.0,
-        target_srid: str = "25831",
-        **kwargs,
-    ) -> Dict[str, Union[pd.DataFrame, int, str, float, None]]:
-        """Get the soil profile closest to a certain point with additional
-        conditions as optional keyword arguments.
-
-        :param latitude: Latitude of the central point in decimal format
-        :param longitude: Longitude of the central point in decimal format
-        :param radius: Initial search radius around the central point in km,
-            the search radius is increased until locations are found
-        :param target_srid: SRID for the offset calculation in meters
-        :param kwargs: Optional keyword arguments e.g. ``location__title__icontains='HKN'``
-        :return: Dictionary with the following keys:
-
-            - 'data': Pandas dataframe with the soil profile data for each soil
-                profile in the specified search area
-            - 'id': ID of the closest in-situ test
-            - 'title': Title of the closest in-situ test
-            - 'offset [m]': Offset in meters from the specified point
-        """
-        return self.get_closest_entity_2d(
-            api_url="soilprofileproximity",
-            latitude=latitude,
-            longitude=longitude,
-            radius_init=radius,
-            target_srid=target_srid,
-            **kwargs,
-        )
-
-    def get_soilprofile_detail(
-        self,
-        projectsite: Union[str, None] = None,
-        location: Union[str, None] = None,
-        soilprofile: Union[str, None] = None,
-        convert_to_profile: bool = True,
-        profile_title: Union[str, None] = None,
-        drop_info_cols: bool = True,
-        **kwargs,
-    ) -> Dict[str, Union[pd.DataFrame, int, str, bool, requests.Response, None]]:
-        """
-        Retrieves a soil profile from the owimetadatabase and converts it to a
-        groundhog SoilProfile object.
-
-        :param projectsite: Name of the projectsite (e.g. "Nobelwind")
-        :param location: Name of the test location (e.g. "CPT-7C")
-        :param soilprofile: Title of the soil profile (e.g. "Borehole log")
-        :param convert_to_profile: Boolean determining whether the soil profile
-            needs to be converted to a groundhog SoilProfile object
-        :param profile_title: Title for the soil profile
-        :param drop_info_cols: Boolean determining whether or not to drop the
-            columns with additional info (e.g. soil description, ...)
-        :return: Dictionary with the following keys:
-            - 'id': id for the selected soil profile
-            - 'soilprofilesummary': Metadata for the soil profile
-            - 'response': Response text
-            - 'soilprofile': Groundhog SoilProfile object (only if successfully processed)
-            - 'exists': Boolean indicating whether a matching in-situ test is found
-        """
-        # TODO: Ensure that an option for retrieving soilprofiles in mLAT is also available
-        url_params = {
-            "projectsite": projectsite,
-            "location": location,
-            "soilprofile": soilprofile,
-        }
-        url_params = {**url_params, **kwargs}
-        url_data_type = "soilprofilesummary"
-        output_type = "single"
-        df_sum, df_add_sum = self.process_data(url_data_type, url_params, output_type)
-        url_data_type = "soilprofiledetail"
-        df_detail, df_add_detail = self.process_data(
-            url_data_type, url_params, output_type
-        )
-        dict_ = {
-            "id": df_add_detail["id"],
-            "soilprofilesummary": df_sum,
-            "response": df_add_detail["response"],
-            "exists": df_add_sum["existance"],
-        }
-        if convert_to_profile:
-            dsp = SoilDataProcessor.convert_to_profile(
-                df_sum, df_detail, profile_title, drop_info_cols
-            )
-            dict_["soilprofile"] = dsp
-            return dict_
-        return dict_
-
-    def soilprofile_exists(
-        self,
-        soilprofile: str,
-        projectsite: Union[str, None] = None,
-        location: Union[str, None] = None,
-        **kwargs,
-    ) -> Union[int, bool]:
-        """Checks if the specific soil profile  exists.
-
-        :param soilprofile: Title of the soil profile (e.g. "Borehole log")
-        :param projectsite: Name of the projectsite (e.g. "Nobelwind")
-        :param location: Name of the test location (e.g. "CPT-7C")
-        :return: Returns the id if soil profile exists, False otherwise
-        """
-        url_params = {
-            "projectsite": projectsite,
-            "location": location,
-            "soilprofile": soilprofile,
-        }
-        url_params = {**url_params, **kwargs}
-        url_data_type = "soilprofiledetail"
-        output_type = "single"
-        _, df_add = self.process_data(url_data_type, url_params, output_type)
-        return df_add["id"] if df_add["existance"] else False
-
-    def soiltype_exists(self, soiltype: str, **kwargs) -> Union[int, bool]:
-        """Checks if a soiltype with a given name exists.
-
-        :param soiltype: Name of the soil type
-        :return: id of the soil type if it exists, False otherwise
-        """
-        url_params = {"soiltype": soiltype}
-        url_params = {**url_params, **kwargs}
-        url_data_type = "soiltype"
-        output_type = "single"
-        _, df_add = self.process_data(url_data_type, url_params, output_type)
-        return df_add["id"] if df_add["existance"] else False
-
-    def soilunit_exists(
-        self,
-        soilunit: str,
-        projectsite: Union[str, None] = None,
-        soiltype: Union[str, None] = None,
-        **kwargs,
-    ) -> Union[int, bool]:
-        """Checks if a certain soil unit exists.
-
-        :param projectsite: Name of the project site
-        :param soiltype: Name of the soil type
-        :param soilunit: Name of the soil unit
-        :return: id of the soil unit if it exists, False otherwise
-        """
-        url_params = {
-            "projectsite": projectsite,
-            "soiltype": soiltype,
-            "soilunit": soilunit,
-        }
-        url_params = {**url_params, **kwargs}
-        url_data_type = "soilunit"
-        output_type = "single"
-        _, df_add = self.process_data(url_data_type, url_params, output_type)
-        return df_add["id"] if df_add["existance"] else False
-
-    def get_soilunits(
-        self,
-        projectsite: Union[str, None] = None,
-        soiltype: Union[str, None] = None,
-        soilunit: Union[str, None] = None,
-        **kwargs,
-    ) -> Dict[str, Union[pd.DataFrame, bool, None]]:
-        """Finds all soil units corresponding to the search parameters.
-
-        :param projectsite: Name of the projectsite (e.g. ``"HKN"``)
-        :param soiltype: Name of the soil type (e.g. ``"SAND"``)
-        :param soilunit: Name of the soil unit (e.g. ``"Asse sand-clay"``)
-        :return: Dictionary with the following keys:
-
-            - 'data': Dataframe with the soil units returned from the query
-            - 'exists': Boolean containing whether data is in the returned query
-        """
-        url_params = {
-            "projectsite": projectsite,
-            "soiltype": soiltype,
-            "soilunit": soilunit,
-        }
-        url_params = {**url_params, **kwargs}
-        url_data_type = "soilunit"
-        output_type = "list"
-        df, df_add = self.process_data(url_data_type, url_params, output_type)
-        return {"data": df, "exists": df_add["existance"]}
-
-    def get_batchlabtest_types(
-        self, **kwargs
-    ) -> Dict[str, Union[pd.DataFrame, bool, None]]:
-        """Retrieves the types of batch lab tests available in the database.
-
-        :param kwargs: Keywords arguments for the GET request
-        :return: Dataframe with the available InSituTestType records
-        """
-        url_data_type = "batchlabtesttype"
-        output_type = "list"
-        df, df_add = self.process_data(url_data_type, kwargs, output_type)
-        return {"data": df, "exists": df_add["existance"]}
-
-    def get_batchlabtests(
-        self,
-        projectsite: Union[str, None] = None,
-        campaign: Union[str, None] = None,
-        location: Union[str, None] = None,
-        testtype: Union[str, None] = None,
-        batchlabtest: Union[str, None] = None,
-        **kwargs,
-    ) -> Dict[str, Union[pd.DataFrame, bool, None]]:
-        """
-        Retrieves a summary of batch lab tests corresponding to the specified
-        search criteria.
-
-        :param projectsite: Project site name (e.g. 'Nobelwind')
-        :param campaign: Title of the survey campaign
-        :param location: Title of the test location
-        :param testtype: Title of the test type
-        :param batchlabtest: Title of the batch lab test
-        :return: Dictionary with the following keys
-
-            - 'data': Dataframe with details on the batch lab test
-            - 'exists': Boolean indicating whether records meeting the specified
-                search criteria exist
-        """
-        url_params = {
-            "projectsite": projectsite,
-            "campaign": campaign,
-            "location": location,
-            "testtype": testtype,
-            "batchlabtest": batchlabtest,
-        }
-        url_params = {**url_params, **kwargs}
-        url_data_type = "batchlabtestsummary"
-        output_type = "list"
-        df, df_add = self.process_data(url_data_type, url_params, output_type)
-        return {"data": df, "exists": df_add["existance"]}
-
-    def batchlabtesttype_exists(
-        self, batchlabtesttype: str, **kwargs
-    ) -> Union[int, bool]:
-        """
-        Checks if the geotechnical sample type answering to the search criteria
-        exists.
-
-        :param batchlabtesttype: Title of the batch lab test type
-        :return: Returns the id if the sample type exists, False otherwise
-        """
-        url_params = {"testtype": batchlabtesttype}
-        url_params = {**url_params, **kwargs}
-        url_data_type = "batchlabtesttype"
-        output_type = "single"
-        _, df_add = self.process_data(url_data_type, url_params, output_type)
-        return df_add["id"] if df_add["existance"] else False
-
-    def get_proximity_batchlabtests(
-        self, latitude: float, longitude: float, radius: float, **kwargs
-    ) -> Dict[str, Union[pd.DataFrame, bool, None]]:
-        """
-        Gets all batch lab tests in a certain radius surrounding a point with
-        given lat/lon.
-
-        :param latitude: Latitude of the central point in decimal format
-        :param longitude: Longitude of the central point in decimal format
-        :param radius: Radius around the central point in km
-        :return: Dictionary with the following keys:
-
-            - 'data': Pandas dataframe with the batch lab test summary data
-                for each batch lab test in the specified search area
-            - 'exists': Boolean indicating whether matching records are found
-        """
-        return self.get_proximity_entities_2d(
-            api_url="batchlabtestproximity",
-            latitude=latitude,
-            longitude=longitude,
-            radius=radius,
-            **kwargs,
-        )
-
-    def get_closest_batchlabtest(
-        self,
-        latitude: float,
-        longitude: float,
-        radius: float = 1.0,
-        target_srid: str = "25831",
-        **kwargs,
-    ):
-        """
-        Gets the batch lab test closest to a certain point with the name
-        containing a certain string.
-
-        :param latitude: Latitude of the central point in decimal format
-        :param longitude: Longitude of the central point in decimal format
-        :param radius: Initial search radius around the central point in km,
-            the search radius is increased until locations are found
-        :param target_srid: SRID for the offset calculation in meters
-        :param kwargs: Optional keyword arguments e.g. ``location__title__icontains='BH'``
-        :return: Dictionary with the following keys:
-
-            - 'data': Pandas dataframe with the batch lab test data for each
-                batch lab test in the specified search area
-            - 'id': ID of the closest batch lab test
-            - 'title': Title of the closest batch lab test
-            - 'offset [m]': Offset in meters from the specified point
-        """
-        return self.get_closest_entity_2d(
-            api_url="batchlabtestproximity",
-            latitude=latitude,
-            longitude=longitude,
-            radius_init=radius,
-            target_srid=target_srid,
-            **kwargs,
-        )
-
-    def get_batchlabtest_detail(
-        self,
-        batchlabtest: str,
-        projectsite: Union[str, None] = None,
-        location: Union[str, None] = None,
-        testtype: Union[str, None] = None,
-        campaign: Union[str, None] = None,
-        **kwargs,
-    ) -> Dict[str, Union[pd.DataFrame, int, bool, requests.Response, None]]:
-        """Retrieves detailed data for a specific batch lab test.
-
-        :param projectsite: Title of the project site
-        :param campaign: Title of the survey campaign
-        :param location: Title of the test location
-        :param testtype: Title of the test type
-        :param batchlabtest: Title of the batch lab test
-        :return: Dictionary with the following keys:
-
-            - 'id': id for the selected soil profile
-            - 'summary': Metadata for the batch lab test
-            - 'response': Response text
-            - 'rawdata': Dataframe with the raw data
-            - 'processeddata': Dataframe with the raw data
-            - 'conditions': Dataframe with test conditions
-            - 'exists': Boolean indicating whether a matching record is found
-        """
-        url_params = {
-            "projectsite": projectsite,
-            "campaign": campaign,
-            "location": location,
-            "testtype": testtype,
-            "batchlabtest": batchlabtest,
-        }
-        url_params = {**url_params, **kwargs}
-        url_data_type = "batchlabtestsummary"
-        output_type = "single"
-        df_sum, df_add_sum = self.process_data(url_data_type, url_params, output_type)
-        url_data_type = "batchlabtestdetail"
-        df_detail, df_add_detail = self.process_data(
-            url_data_type, url_params, output_type
-        )
-        cols = ["rawdata", "processeddata", "conditions"]
-        dfs = SoilDataProcessor.process_insitutest_dfs(df_detail, cols)
-        return {
-            "id": df_add_detail["id"],
-            "summary": df_sum,
-            "response": df_add_detail["response"],
-            "rawdata": dfs["rawdata"],
-            "processeddata": dfs["processeddata"],
-            "conditions": dfs["conditions"],
-            "exists": df_add_sum["existance"],
-        }
-
-    def batchlabtest_exists(
-        self,
-        batchlabtest: str,
-        projectsite: Union[str, None] = None,
-        location: Union[str, None] = None,
-        testtype: Union[str, None] = None,
-        campaign: Union[str, None] = None,
-        **kwargs,
-    ) -> Union[int, bool]:
-        """Checks if the batch lab test answering to the search criteria exists.
-
-        :param batchlabtest: Title of the batch lab test
-        :param projectsite: Project site name (e.g. 'Nobelwind')
-        :param campaign: Title of the survey campaign
-        :param location: Title of the test location
-        :param testtype: Title of the test type
-        :return: Returns the id if batch lab test exists, False otherwise
-        """
-        url_params = {
-            "projectsite": projectsite,
-            "campaign": campaign,
-            "location": location,
-            "testtype": testtype,
-            "batchlabtest": batchlabtest,
-        }
-        url_params = {**url_params, **kwargs}
-        url_data_type = "batchlabtestdetail"
-        output_type = "single"
-        _, df_add = self.process_data(url_data_type, url_params, output_type)
-        return df_add["id"] if df_add["existance"] else False
-
-    def geotechnicalsampletype_exists(
-        self, sampletype: str, **kwargs
-    ) -> Union[int, bool]:
-        """
-        Checks if the geotechnical sample type answering to the search criteria
-        exists.
-
-        :param sampletype: Title of the sample type
-        :return: Returns the id if the sample type exists, False otherwise
-        """
-        url_params = {"sampletype": sampletype}
-        url_params = {**url_params, **kwargs}
-        url_data_type = "geotechnicalsampletype"
-        output_type = "single"
-        _, df_add = self.process_data(url_data_type, url_params, output_type)
-        return df_add["id"] if df_add["existance"] else False
-
-    def get_geotechnicalsamples(
-        self,
-        projectsite: Union[str, None] = None,
-        campaign: Union[str, None] = None,
-        location: Union[str, None] = None,
-        sampletype: Union[str, None] = None,
-        sample: Union[str, None] = None,
-        **kwargs,
-    ) -> Dict[str, Union[pd.DataFrame, bool, None]]:
-        """
-        Retrieves geotechnical samples corresponding to the specified search
-        criteria.
-
-        :param projectsite: Project site name (e.g. 'Nobelwind')
-        :param campaign: Title of the survey campaign
-        :param location: Title of the test location
-        :param sampletype: Title of the sample type
-        :param sample: Title of the sample
-        :return: Dictionary with the following keys
-
-            - 'data': Dataframe with details on the sample
-            - 'exists': Boolean indicating whether records meeting the specified
-                search criteria exist
-        """
-        url_params = {
-            "projectsite": projectsite,
-            "campaign": campaign,
-            "location": location,
-            "sampletype": sampletype,
-            "sample": sample,
-        }
-        url_params = {**url_params, **kwargs}
-        url_data_type = "geotechnicalsample"
-        output_type = "list"
-        df, df_add = self.process_data(url_data_type, url_params, output_type)
-        return {"data": df, "exists": df_add["existance"]}
-
-    def get_proximity_geotechnicalsamples(
-        self, latitude: float, longitude: float, radius: float, **kwargs
-    ) -> Dict[str, Union[pd.DataFrame, bool, None]]:
-        """
-        Gets all geotechnical samples in a certain radius surrounding a point
-        with given lat/lon.
-
-        :param latitude: Latitude of the central point in decimal format
-        :param longitude: Longitude of the central point in decimal format
-        :param radius: Radius around the central point in km
-        :return: Dictionary with the following keys:
-
-            - 'data': Pandas dataframe with the geotechnical sample data for
-                each geotechnical sample in the specified search area
-            - 'exists': Boolean indicating whether matching records are found
-        """
-        return self.get_proximity_entities_2d(
-            api_url="geotechnicalsampleproximity",
-            latitude=latitude,
-            longitude=longitude,
-            radius=radius,
-            **kwargs,
-        )
-
-    def get_closest_geotechnicalsample(
-        self,
-        latitude: float,
-        longitude: float,
-        depth: float,
-        radius: float = 1.0,
-        target_srid: str = "25831",
-        **kwargs,
-    ) -> Dict[str, Union[pd.DataFrame, int, str, float, None]]:
-        """
-        Gets the geotechnical sample closest to a certain point with the name
-        containing a certain string.
-
-        :param latitude: Latitude of the central point in decimal format
-        :param longitude: Longitude of the central point in decimal format
-        :param depth: Depth of the central point in meters below seabed
-        :param radius: Initial search radius around the central point in km,
-            the search radius is increased until locations are found
-        :param target_srid: SRID for the offset calculation in meters
-        :param kwargs: Optional keyword arguments e.g. ``location__title__icontains='BH'``
-        :return: Dictionary with the following keys:
-
-            - 'data': Pandas dataframe with the geotechnical sample data for
-                each geotechnical sample in the specified search area
-            - 'id': ID of the closest batch lab test
-            - 'title': Title of the closest batch lab test
-            - 'offset [m]': Offset in meters from the specified point
-        """
-        return self.get_closest_entity_3d(
-            api_url="geotechnicalsampleproximity",
-            latitude=latitude,
-            longitude=longitude,
-            depth=depth,
-            radius_init=radius,
-            target_srid=target_srid,
-            sampletest=False,
-            **kwargs,
-        )
-
-    def get_geotechnicalsample_detail(
-        self,
-        sample: str,
-        projectsite: Union[str, None] = None,
-        location: Union[str, None] = None,
-        sampletype: Union[str, None] = None,
-        campaign: Union[str, None] = None,
-        **kwargs,
-    ) -> Dict[str, Union[pd.DataFrame, int, bool, requests.Response, None]]:
-        """Retrieves detailed data for a specific sample.
-
-        :param sample: Title of the sample
-        :param projectsite: Title of the project site
-        :param campaign: Title of the survey campaign
-        :param location: Title of the test location
-        :param sampletype: Title of the sample type
-        :return: Dictionary with the following keys:
-
-            - 'id': id for the selected soil profile
-            - 'data': Metadata for the batch lab test
-            - 'response': Response text
-            - 'exists': Boolean indicating whether a matching record is found
-        """
-        url_params = {
-            "projectsite": projectsite,
-            "campaign": campaign,
-            "location": location,
-            "sampletype": sampletype,
-            "sample": sample,
-        }
-        url_params = {**url_params, **kwargs}
-        url_data_type = "geotechnicalsample"
-        output_type = "single"
-        df, df_add = self.process_data(url_data_type, url_params, output_type)
-        return {
-            "id": df_add["id"],
-            "data": df,
-            "response": df_add["response"],
-            "exists": df_add["existance"],
-        }
-
-    def geotechnicalsample_exists(
-        self,
-        sample: str,
-        projectsite: Union[str, None] = None,
-        location: Union[str, None] = None,
-        sampletype: Union[str, None] = None,
-        campaign: Union[str, None] = None,
-        **kwargs,
-    ) -> Union[int, bool]:
-        """
-        Checks if the geotechnical sample answering to the search criteria exists.
-
-        :param sample: Title of the sample
-        :param projectsite: Project site name (e.g. 'Nobelwind')
-        :param campaign: Title of the survey campaign
-        :param location: Title of the test location
-        :param sampletype: Title of the sample type
-        :return: Returns the id if the geotechnical sample exists, False otherwise
-        """
-        url_params = {
-            "projectsite": projectsite,
-            "campaign": campaign,
-            "location": location,
-            "sampletype": sampletype,
-            "sample": sample,
-        }
-        url_params = {**url_params, **kwargs}
-        url_data_type = "geotechnicalsample"
-        output_type = "single"
-        _, df_add = self.process_data(url_data_type, url_params, output_type)
-        return df_add["id"] if df_add["existance"] else False
-
-    def get_sampletests(
-        self,
-        projectsite: Union[str, None] = None,
-        campaign: Union[str, None] = None,
-        location: Union[str, None] = None,
-        sample: Union[str, None] = None,
-        testtype: Union[str, None] = None,
-        sampletest: Union[str, None] = None,
-        **kwargs,
-    ) -> Dict[str, Union[pd.DataFrame, bool, None]]:
-        """
-        Retrieves a summary of geotechnical sample lab tests corresponding to
-        the specified search criteria.
-
-        :param projectsite: Title of the project site
-        :param campaign: Title of the survey campaign
-        :param location: Title of the test location
-        :param sample: Title of the sample
-        :param testtype: Title of the test type
-        :param sampletest: Title of the sample test
-        :return: Dictionary with the following keys
-
-            - 'data': Dataframe with details on the batch lab test
-            - 'exists': Boolean indicating whether records meeting the
-                specified search criteria exist
-        """
-        url_params = {
-            "projectsite": projectsite,
-            "campaign": campaign,
-            "location": location,
-            "sample": sample,
-            "testtype": testtype,
-            "sampletest": sampletest,
-        }
-        url_params = {**url_params, **kwargs}
-        url_data_type = "sampletestsummary"
-        output_type = "list"
-        df, df_add = self.process_data(url_data_type, url_params, output_type)
-        return {"data": df, "exists": df_add["existance"]}
-
-    def get_proximity_sampletests(
-        self, latitude: float, longitude: float, radius: float, **kwargs
-    ) -> Dict[str, Union[pd.DataFrame, bool, None]]:
-        """
-        Gets all sample tests in a certain radius surrounding a point with given lat/lon.
-
-        :param latitude: Latitude of the central point in decimal format
-        :param longitude: Longitude of the central point in decimal format
-        :param radius: Radius around the central point in km
-        :return: Dictionary with the following keys:
-
-            - 'data': Pandas dataframe with the sample test summary data for each
-                sample test in the specified search area
-            - 'exists': Boolean indicating whether matching records are found
-        """
-        return self.get_proximity_entities_2d(
-            api_url="sampletestproximity",
-            latitude=latitude,
-            longitude=longitude,
-            radius=radius,
-            **kwargs,
-        )
-
-    def get_closest_sampletest(
-        self,
-        latitude: float,
-        longitude: float,
-        depth: float,
-        radius: float = 1.0,
-        target_srid: str = "25831",
-        **kwargs,
-    ) -> Dict[str, Union[pd.DataFrame, int, str, float, None]]:
-        """Gets the sample test closest to a certain point.
-
-        :param latitude: Latitude of the central point in decimal format
-        :param longitude: Longitude of the central point in decimal format
-        :param Depth: Depth of the central point in meters below seabed
-        :param radius: Initial search radius around the central point in km,
-            the search radius is increased until locations are found
-        :param target_srid: SRID for the offset calculation in meters
-        :param kwargs: Optional keyword arguments e.g. ``sample__location__title__icontains='BH'``
-        :return: Dictionary with the following keys:
-
-            - 'data': Pandas dataframe with the sample test data for each sample
-                test in the specified search area
-            - 'id': ID of the closest sample test
-            - 'title': Title of the closest sample test
-            - 'offset [m]': Offset in meters from the specified point
-        """
-        return self.get_closest_entity_3d(
-            api_url="sampletestproximity",
-            latitude=latitude,
-            longitude=longitude,
-            depth=depth,
-            radius_init=radius,
-            target_srid=target_srid,
-            **kwargs,
-        )
-
-    def sampletesttype_exists(self, sampletesttype: str, **kwargs) -> Union[int, bool]:
-        """Checks if the sample test type answering to the search criteria exists.
-
-        :param sampletesttype: Title of the sample test type
-        :return: Returns the id if the sample test type exists, False otherwise
-        """
-        url_params = {"testtype": sampletesttype}
-        url_params = {**url_params, **kwargs}
-        url_data_type = "sampletesttype"
-        output_type = "single"
-        _, df_add = self.process_data(url_data_type, url_params, output_type)
-        return df_add["id"] if df_add["existance"] else False
-
-    def get_sampletesttypes(
-        self, **kwargs
-    ) -> Dict[str, Union[pd.DataFrame, bool, None]]:
-        """Retrieves all sample tests types available in owimetadatabase.
-
-        :return: Dictionary with the following keys
-
-            - 'data': Dataframe with details on the batch lab test
-            - 'exists': Boolean indicating whether records meeting the
-                specified search criteria exist
-        """
-        url_data_type = "sampletesttype"
-        output_type = "list"
-        df, df_add = self.process_data(url_data_type, kwargs, output_type)
-        return {"data": df, "exists": df_add["existance"]}
-
-    def get_sampletest_detail(
-        self,
-        sampletest: str,
-        projectsite: Union[str, None] = None,
-        location: Union[str, None] = None,
-        testtype: Union[str, None] = None,
-        sample: Union[str, None] = None,
-        campaign: Union[str, None] = None,
-        **kwargs,
-    ) -> Dict[str, Union[pd.DataFrame, int, bool, requests.Response, None]]:
-        """
-        Retrieves detailed information on a specific sample test based on the
-        specified search criteria.
-
-        :param sampletest: Title of the sample test
-        :param projectsite: Title of the project site
-        :param campaign: Title of the survey campaign
-        :param location: Title of the test location
-        :param sample: Title of the sample
-        :param testtype: Title of the test type
-        :return: Dictionary with the following keys:
-
-            - 'id': id for the selected soil profile
-            - 'summary': Metadata for the batch lab test
-            - 'response': Response text
-            - 'rawdata': Dataframe with the raw data
-            - 'processeddata': Dataframe with the raw data
-            - 'conditions': Dataframe with test conditions
-            - 'exists': Boolean indicating whether a matching record is found
-        """
-        url_params = {
-            "projectsite": projectsite,
-            "campaign": campaign,
-            "location": location,
-            "sample": sample,
-            "testtype": testtype,
-            "sampletest": sampletest,
-        }
-        url_params = {**url_params, **kwargs}
-        url_data_type = "sampletestsummary"
-        output_type = "single"
-        df_sum, df_add_sum = self.process_data(url_data_type, url_params, output_type)
-        url_data_type = "sampletestdetail"
-        df_detail, df_add_detail = self.process_data(
-            url_data_type, url_params, output_type
-        )
-        cols = ["rawdata", "processeddata", "conditions"]
-        dfs = SoilDataProcessor.process_insitutest_dfs(df_detail, cols)
-        return {
-            "id": df_add_detail["id"],
-            "summary": df_sum,
-            "rawdata": dfs["rawdata"],
-            "processeddata": dfs["processeddata"],
-            "conditions": dfs["conditions"],
-            "response": df_add_detail["response"],
-            "exists": df_add_sum["existance"],
-        }
-
-    def sampletest_exists(
-        self,
-        sampletest: str,
-        projectsite: Union[str, None] = None,
-        location: Union[str, None] = None,
-        testtype: Union[str, None] = None,
-        sample: Union[str, None] = None,
-        campaign: Union[str, None] = None,
-        **kwargs,
-    ) -> Union[int, bool]:
-        """
-        Checks if the batch lab test answering to the search criteria exists.
-
-        :param sampletest: Title of the sample test
-        :param projectsite: Title of the project site
-        :param campaign: Title of the survey campaign
-        :param location: Title of the test location
-        :param sample: Title of the sample
-        :param testtype: Title of the test type
-        :return: Returns the id if the sample test exists, False otherwise
-        """
-        url_params = {
-            "projectsite": projectsite,
-            "campaign": campaign,
-            "location": location,
-            "sample": sample,
-            "testtype": testtype,
-            "sampletest": sampletest,
-        }
-        url_params = {**url_params, **kwargs}
-        url_data_type = "sampletestdetail"
-        output_type = "single"
-        _, df_add = self.process_data(url_data_type, url_params, output_type)
-        return df_add["id"] if df_add["existance"] else False
-
-    def get_soilunit_depthranges(
-        self,
-        soilunit: str,
-        projectsite: Union[str, None] = None,
-        location: Union[str, None] = None,
-        **kwargs,
-    ) -> pd.DataFrame:
-        """
-        Retrieves the depth ranges for where the soil unit occurs.
-
-        :param soilunit: Title of the soil unit for which depth ranges need to
-            be retrieved
-        :param projectsite: Title of the project site (optional)
-        :param location: Title of the test location (optional)
-        :return: Dataframe with the depth ranges for the soil unit
-        """
-        url_params = {
-            "soilunit": soilunit,
-            "projectsite": projectsite,
-            "location": location,
-        }
-        url_params = {**url_params, **kwargs}
-        url_data_type = "soillayer"
-        output_type = "list"
-        df, _ = self.process_data(url_data_type, url_params, output_type)
-        return df
-
-    def get_unit_insitutestdata(
-        self, soilunit: str, depthcol: Union[str, None] = "z [m]", **kwargs
-    ) -> pd.DataFrame:
-        """
-        Retrieves proportions of in-situ test data located inside a soil unit.
-        The data in the ``rawdata`` field is filtered based on the depth column.
-
-        :param soilunit: Name of the soil unit
-        :param depthcol: Name of the column with the depth in the ``rawdata`` field
-        :param kwargs: Optional keyword arguments for retrieval of in-situ tests
-            (e.g. ``projectsite`` and ``testtype``)
-        :return: Dataframe with in-situ test data in the selected soil unit.
-        """
-        return self._process_data_units(
-            soilunit,
-            self.get_insitutests,
-            self.get_insitutest_detail,
-            depthcol=depthcol,
-            **kwargs,
-        )
-
-    def get_unit_batchlabtestdata(
-        self, soilunit: str, depthcol: Union[str, None] = "z [m]", **kwargs
-    ) -> pd.DataFrame:
-        """
-        Retrieves proportions of batch lab test data located inside a soil unit.
-        The data in the ``rawdata`` field is filtered based on the depth column.
-
-        :param soilunit: Name of the soil unit
-        :param depthcol: Name of the column with the depth in the ``rawdata`` field
-        :param kwargs: Optional keyword arguments for retrieval of in-situ tests
-            (e.g. ``projectsite`` and ``testtype``)
-        :return: Dataframe with batch lab test data in the selected soil unit.
-        """
-        return self._process_data_units(
-            soilunit,
-            depthcol,
-            self.get_batchlabtests,
-            self.get_batchlabtest_detail,
-            depthcol=depthcol,
-            **kwargs,
-        )
-
-    def get_unit_sampletests(self, soilunit: str, **kwargs) -> pd.DataFrame:
-        """
-        Retrieves the sample tests data located inside a soil unit.
-        The metadata of the samples is filtered based on the depth column.
-        Further retrieval of the test data can follow after this method.
-
-        :param soilunit: Name of the soil unit
-        :param kwargs: Optional keyword arguments for retrieval of sample tests
-            (e.g. ``projectsite`` and ``testtype``)
-        :return: Dataframe with sample test metadata in the selected soil unit.
-        """
-        return self._process_data_units(soilunit, self.get_sampletests, **kwargs)
-
-    def get_soilprofile_profile(
-        self, lat1: float, lon1: float, lat2: float, lon2: float, band: float = 1000
-    ) -> pd.DataFrame:
-        """
-        Retrieves soil profiles along a profile line.
-
-        :param lat1: Latitude of the start point
-        :param lon1: Longitude of the start point
-        :param lat2: Latitude of the end point
-        :param lon2: Longitude of the end point
-        :param band: Thickness of the band (in m, default=1000m)
-        :return: Returns a dataframe with the summary data of the selected soil profiles
-        """
-        url_params = {
-            "lat1": lat1,
-            "lon1": lon1,
-            "lat2": lat2,
-            "lon2": lon2,
-            "offset": band,
-        }
-        url_data_type = "soilprofileprofile"
-        output_type = "list"
-        df, _ = self.process_data(url_data_type, url_params, output_type)
-        return df
-
-    def get_insitutests_profile(
-        self, lat1: float, lon1: float, lat2: float, lon2: float, band: float = 1000
-    ) -> pd.DataFrame:
-        """Retrieves in-situ tests along a profile line.
-
-        :param lat1: Latitude of the start point
-        :param lon1: Longitude of the start point
-        :param lat2: Latitude of the end point
-        :param lon2: Longitude of the end point
-        :param band: Thickness of the band (in m, default=1000m)
-        :return: Returns a dataframe with the summary data of the selected in-situ tests
-        """
-        url_params = {
-            "lat1": lat1,
-            "lon1": lon1,
-            "lat2": lat2,
-            "lon2": lon2,
-            "offset": band,
-        }
-        url_data_type = "insitutestprofile"
-        output_type = "list"
-        df, _ = self.process_data(url_data_type, url_params, output_type)
-        return df
-
-    def _process_data_units(
-        self,
-        soilunit: str,
-        func_get: Callable,
-        func_get_details: Union[Callable, None] = None,
-        depthcol: Union[str, None] = None,
-        full: bool = True,
-        **kwargs,
-    ) -> pd.DataFrame:
-        # TODO: Add docstring
-        selected_depths = self.get_soilunit_depthranges(soilunit=soilunit)
-        selected_tests = func_get(**kwargs)["data"]
-        all_unit_data = pd.DataFrame()
-        for _, row in selected_tests.iterrows():
-            unitdata = pd.DataFrame()
-            if row["location_name"] in selected_depths["location_name"].unique():
-                if full:
-                    unitdata = SoilDataProcessor.fulldata_processing(
-                        unitdata,
-                        row,
-                        selected_depths,
-                        func_get_details,
-                        depthcol,
-                        **kwargs,
-                    )
-                else:
-                    unitdata = SoilDataProcessor.partialdata_processing(
-                        unitdata, row, selected_depths, selected_tests
-                    )
-            else:
-                print(f"Soil unit not found for {row['location_name']}")
-            all_unit_data = pd.concat([all_unit_data, unitdata])
-        all_unit_data.reset_index(drop=True, inplace=True)
-        return all_unit_data
->>>>>>> 3eff17c7
+"""API client Module for the soil data in the OWIMetadatabase."""
+
+# mypy: ignore-errors
+
+import warnings
+from collections.abc import Mapping, Sequence
+from typing import Callable, Union
+
+import numpy as np
+import pandas as pd
+import requests
+
+from owimetadatabase_preprocessor.io import API
+from owimetadatabase_preprocessor.soil.processing import SoilDataProcessor
+
+
+class SoilAPI(API):
+    """
+    API client to handle HTTP communication for soil data.
+    Inherits common functionality from the API class.
+    """
+
+    def __init__(
+        self,
+        api_subdir: str = "/soildata/",
+        **kwargs,
+    ) -> None:
+        """Initialize an instance of the SoilAPI class.
+
+        :param api_root: Base URL for the API.
+        :param api_subdir: Sub-directory for soil data endpoints.
+        :param token: API token (if required). A Bearer token will be used.
+        :param uname: Username for authentication.
+        :param password: Password for authentication.
+        """
+        super().__init__(**kwargs)
+        self.api_root = self.api_root + api_subdir
+
+    def get_proximity_entities_2d(
+        self, api_url: str, latitude: float, longitude: float, radius: float, **kwargs
+    ) -> dict[str, Union[pd.DataFrame, bool, requests.Response, None]]:
+        """Find the entities in a certain radius around a point in 2D (cylindrical search area).
+
+        :param latitude: Latitude of the central point in decimal format
+        :param longitude: Longitude of the central point in decimal format
+        :param radius: Initial search radius around the central point in km
+        :param kwargs: Optional keyword arguments for the search
+        :return: Dictionary with the following keys:
+
+            - "data": Pandas dataframe with the data according to the specified search criteria
+            - "exists": Boolean indicating whether matching records are found
+        """
+        geosearch_params = {"latitude": latitude, "longitude": longitude, "offset": radius}
+        url_params = {**geosearch_params, **kwargs}
+        url_data_type = api_url
+        output_type = "list"
+        df, df_add = self.process_data(url_data_type, url_params, output_type)
+        return {"data": df, "exists": df_add["existance"]}
+
+    def _search_any_entity(
+        self,
+        api_url: str,
+        radius_init: float,
+        url_params: Mapping[str, Union[str, float, int, Sequence[Union[str, float, int]], None]],
+        radius_max: float = 500.0,
+    ) -> pd.DataFrame:
+        """
+        Search for any entity in a certain radius around a point in 2D
+        (cylindrical search area).
+
+        :param api_url: End-point for the API
+        :param radius_init: Initial search radius around the central point in km
+        :param url_params: Dictionary with the URL parameters for the endpoint
+        :param radius_max: Maximum search radius around the central point in km
+        :return: Pandas dataframe with the data according to the specified search
+            criteria
+        """
+        radius = radius_init
+        while True:
+            url_params["offset"] = str(radius)
+            url_data_type = api_url
+            output_type = "list"
+            df, df_add = self.process_data(url_data_type, url_params, output_type)
+            if df_add["existance"]:
+                break
+            radius *= 2
+            warnings.warn(f"Expanding search radius to {radius: .1f}km", stacklevel=2)
+            if radius > radius_max:
+                raise ValueError(f"No locations found within {radius_max}km radius. Check your input information.")
+        return df
+
+    def get_closest_entity_2d(
+        self,
+        api_url: str,
+        latitude: float,
+        longitude: float,
+        radius_init: float = 1.0,
+        target_srid: str = "25831",
+        **kwargs,
+    ) -> dict[str, Union[pd.DataFrame, int, str, float, None]]:
+        """
+        Get the entity closest to a certain point in 2D with optional query
+        arguments (cylindrical search area).
+
+        :param api_url: End-point for the API
+        :param latitude: Latitude of the central point in decimal format
+        :param longitude: Longitude of the central point in decimal format
+        :param radius_init: Initial search radius around the central point in
+            km, the search radius is increased until locations are found
+        :param target_srid: SRID for the offset calculation in meters
+        :param kwargs: Optional keyword arguments e.g.
+            ``campaign__projectsite__title__icontains='HKN'``
+        :return:  Dictionary with the following keys:
+
+            - 'data': Pandas dataframe with the test location data for each
+                location in the specified search area
+            - 'id': ID of the closest test location
+            - 'title': Title of the closest test location
+            - 'offset [m]': Offset in meters from the specified point
+        """
+        geosearch_params = {"latitude": latitude, "longitude": longitude}
+        url_params = {**geosearch_params, **kwargs}
+        df = self._search_any_entity(api_url, radius_init, url_params)
+        df, point_east, point_north = SoilDataProcessor.transform_coord(df, longitude, latitude, target_srid)
+        df["offset [m]"] = np.sqrt((df["easting [m]"] - point_east) ** 2 + (df["northing [m]"] - point_north) ** 2)
+        return SoilDataProcessor.gather_data_entity(df)
+
+    def get_closest_entity_3d(
+        self,
+        api_url: str,
+        latitude: float,
+        longitude: float,
+        depth: float,
+        radius_init: float = 1.0,
+        target_srid: str = "25831",
+        sampletest: bool = True,
+        **kwargs,
+    ) -> dict[str, Union[pd.DataFrame, int, str, float, None]]:
+        """
+        Get the entity closest to a certain point in 3D (spherical search area)
+        with optional query arguments.
+
+        :param api_url: End-point for the API
+        :param latitude: Latitude of the central point in decimal format
+        :param longitude: Longitude of the central point in decimal format
+        :param depth: of the central point in meters below seabed
+        :param radius_init: Initial search radius around the central point in
+            km, the search radius is increased until locations are found
+        :param target_srid: SRID for the offset calculation in meters
+        :param sampletest: Boolean indicating whether a sample or sample test
+            needs to be retrieved (default is True to search for sample tests)
+        :param kwargs: Optional keyword arguments e.g.
+            ``campaign__projectsite__title__icontains='HKN'``
+        :return: Dictionary with the following keys:
+
+            - 'data': Pandas dataframe with the test location data for each
+                location in the specified search area
+            - 'id': ID of the closest test location
+            - 'title': Title of the closest test location
+            - 'offset [m]': Offset in meters from the specified point
+        """
+        geosearch_params = {"latitude": latitude, "longitude": longitude}
+        url_params = {**geosearch_params, **kwargs}
+        df = self._search_any_entity(api_url, radius_init, url_params)
+        df, point_east, point_north = SoilDataProcessor.transform_coord(df, longitude, latitude, target_srid)
+        if not sampletest:
+            df["depth"] = 0.5 * (df["top_depth"] + df["bottom_depth"])
+        df["offset [m]"] = np.sqrt(
+            (df["easting [m]"] - point_east) ** 2 + (df["northing [m]"] - point_north) ** 2 + (df["depth"] - depth) ** 2
+        )
+        return SoilDataProcessor.gather_data_entity(df)
+
+    def get_surveycampaigns(
+        self, projectsite: Union[str, None] = None, **kwargs
+    ) -> dict[str, Union[pd.DataFrame, bool, None]]:
+        """
+        Get all available survey campaigns, specify a projectsite to filter by
+        projectsite.
+
+        :param projectsite: String with the projectsite title (e.g. "Nobelwind")
+        :return: Dictionary with the following keys:
+
+            - 'data': Pandas dataframe with the location data for each location
+                in the projectsite
+            - 'exists': Boolean indicating whether matching records are found
+        """
+        url_params = {"projectsite": projectsite}
+        url_params = {**url_params, **kwargs}
+        url_data_type = "surveycampaign"
+        output_type = "list"
+        df, df_add = self.process_data(url_data_type, url_params, output_type)
+        return {"data": df, "exists": df_add["existance"]}
+
+    def get_surveycampaign_detail(
+        self,
+        projectsite: str,
+        campaign: str,
+        **kwargs,
+    ) -> dict[str, Union[pd.DataFrame, bool, int, None]]:
+        """
+        Get details for a specific survey campaign.
+
+        :param projectsite: Name of the projectsite (e.g. "Nobelwind")
+        :param campaign: Title of the survey campaign (e.g. "Borehole campaign")
+        :return: Dictionary with the following keys:
+
+            - 'id': id of the selected projectsite site
+            - 'data': Pandas dataframe with the location data for the individual
+                location
+            - 'exists': Boolean indicating whether a matching location is found
+        """
+        url_params = {"projectsite": projectsite, "campaign": campaign}
+        url_params = {**url_params, **kwargs}
+        url_data_type = "surveycampaign"
+        output_type = "single"
+        df, df_add = self.process_data(url_data_type, url_params, output_type)
+        return {"id": df_add["id"], "data": df, "exists": df_add["existance"]}
+
+    def get_proximity_testlocations(
+        self, latitude: float, longitude: float, radius: float, **kwargs
+    ) -> dict[str, Union[pd.DataFrame, bool, None]]:
+        """
+        Get all soil test locations in a certain radius surrounding a point
+        with given lat/lon.
+
+        :param latitude: Latitude of the central point in decimal format
+        :param longitude: Longitude of the central point in decimal format
+        :param radius: Radius around the central point in km
+        :return: Dictionary with the following keys:
+
+            - 'data': Pandas dataframe with the test location data for each
+                location in the specified search area
+            - 'exists': Boolean indicating whether matching records are found
+        """
+        return self.get_proximity_entities_2d(
+            api_url="testlocationproximity",
+            latitude=latitude,
+            longitude=longitude,
+            radius=radius,
+            **kwargs,
+        )
+
+    def get_closest_testlocation(
+        self,
+        latitude: float,
+        longitude: float,
+        radius: float = 1.0,
+        target_srid: str = "25831",
+        **kwargs,
+    ) -> dict[str, Union[pd.DataFrame, int, str, float, None]]:
+        """
+        Get the soil test location closest to a certain point with the name
+        containing a certain string.
+
+        :param latitude: Latitude of the central point in decimal format
+        :param longitude: Longitude of the central point in decimal format
+        :return: Dictionary with the following keys:
+
+            - 'data': Pandas dataframe with the test location data for each
+                location in the specified search area
+            - 'id': ID of the closest test location
+            - 'title': Title of the closest test location
+            - 'offset [m]': Offset in meters from the specified point
+        """
+        return self.get_closest_entity_2d(
+            api_url="testlocationproximity",
+            latitude=latitude,
+            longitude=longitude,
+            radius_init=radius,
+            target_srid=target_srid,
+            **kwargs,
+        )
+
+    def get_testlocations(
+        self,
+        projectsite: Union[str, None] = None,
+        campaign: Union[str, None] = None,
+        **kwargs,
+    ) -> dict[str, Union[pd.DataFrame, bool, None]]:
+        """
+        Get the geotechnical test locations corresponding to the given search
+        criteria.
+
+        :param projectsite: Name of the projectsite under consideration
+            (e.g. "Nobelwind", optional, default is None)
+        :param campaign: Name of the survey campaign (optional, default is None
+            to return all locations in a projectsite)
+        :return: Dictionary with the following keys:
+
+            - 'data': Pandas dataframe with the test location data for each
+                location meeting the specified search criteria
+            - 'exists': Boolean indicating whether matching records are found
+        """
+        url_params = {
+            "projectsite": projectsite,
+            "campaign": campaign,
+        }
+        url_params = {**url_params, **kwargs}
+        url_data_type = "testlocation"
+        output_type = "list"
+        df, df_add = self.process_data(url_data_type, url_params, output_type)
+        return {"data": df, "exists": df_add["existance"]}
+
+    def get_testlocation_detail(
+        self,
+        location: str,
+        projectsite: Union[str, None] = None,
+        campaign: Union[str, None] = None,
+        **kwargs,
+    ) -> dict[str, Union[pd.DataFrame, int, bool, None]]:
+        """Get the detailed information for a geotechnical test location.
+
+        :param location: Name of a specific location (e.g. "CPT-888")
+        :param projectsite: Optional, name of the projectsite under
+            consideration (e.g. "Nobelwind")
+        :param campaign: Optional, name of the survey campaign (e.g. "Borehole
+            campaign")
+        :return: Dictionary with the following keys:
+
+            - 'id': id of the selected test location
+            - 'data': Pandas dataframe with the test location data for each
+                location meeting the specified search criteria
+            - 'exists': Boolean indicating whether matching records are found
+        """
+        url_params = {
+            "projectsite": projectsite,
+            "campaign": campaign,
+            "location": location,
+        }
+        url_params = {**url_params, **kwargs}
+        url_data_type = "testlocation"
+        output_type = "single"
+        df, df_add = self.process_data(url_data_type, url_params, output_type)
+        return {"id": df_add["id"], "data": df, "exists": df_add["existance"]}
+
+    def testlocation_exists(
+        self,
+        location: str,
+        projectsite: Union[str, None] = None,
+        campaign: Union[str, None] = None,
+        **kwargs,
+    ) -> Union[int, bool]:
+        """
+        Check if the test location answering to the search criteria exists.
+
+        :param location: Name of a specific location (e.g. "CPT-888")
+        :param projectsite: Optional, name of the projectsite under
+            consideration (e.g. "Nobelwind")
+        :param campaign: Optional, name of the survey campaign (e.g.
+            "Borehole campaign")
+        :return: Returns the id if test location exists, False otherwise
+        """
+        url_params = {
+            "projectsite": projectsite,
+            "campaign": campaign,
+            "location": location,
+        }
+        url_params = {**url_params, **kwargs}
+        url_data_type = "testlocation"
+        output_type = "single"
+        _, df_add = self.process_data(url_data_type, url_params, output_type)
+        return df_add["id"] if df_add["existance"] else False
+
+    def get_insitutest_types(self, **kwargs):
+        """Retrieve the types of in-situ tests available in the database.
+
+        :param kwargs: Keywords arguments for the GET request
+        :return: Dataframe with the available InSituTestType records
+        """
+        url_data_type = "insitutesttype"
+        output_type = "list"
+        df, df_add = self.process_data(url_data_type, {}, output_type)
+        return {"data": df, "exists": df_add["existance"]}
+
+    def insitutest_type_exists(self, testtype: str, **kwargs) -> Union[int, bool]:
+        """
+        Check if the in-situ test type answering to the search criteria exists
+        and returns the id.
+
+        :param testtype: Title of the in-situ test type (e.g. "Downhole PCPT")
+        :return: Returns the id if the in-situ test type exists, False otherwise
+        """
+        url_params = {"testtype": testtype}
+        url_params = {**url_params, **kwargs}
+        url_data_type = "insitutesttype"
+        output_type = "single"
+        _, df_add = self.process_data(url_data_type, url_params, output_type)
+        return df_add["id"] if df_add["existance"] else False
+
+    def get_insitutests(
+        self,
+        projectsite: Union[str, None] = None,
+        location: Union[str, None] = None,
+        testtype: Union[str, None] = None,
+        insitutest: Union[str, None] = None,
+        **kwargs,
+    ) -> dict[str, Union[pd.DataFrame, bool, None]]:
+        """
+        Get the detailed information (measurement data) for an in-situ test of
+        given type.
+
+        :param projectsite: Name of the projectsite (e.g. "Nobelwind")
+        :param location: Name of the test location (e.g. "CPT-7C")
+        :param testtype: Name of the test type (e.g. "PCPT")
+        :param insitutest: Name of the in-situ test
+        :return: Dictionary with the following keys:
+
+            - 'data': Metadata of the insitu tests
+            - 'exists': Boolean indicating whether a matching in-situ test is
+                found
+        """
+        url_params = {
+            "projectsite": projectsite,
+            "location": location,
+            "testtype": testtype,
+            "insitutest": insitutest,
+        }
+        url_params = {**url_params, **kwargs}
+        url_data_type = "insitutestsummary"
+        output_type = "list"
+        df, df_add = self.process_data(url_data_type, url_params, output_type)
+        return {"data": df, "exists": df_add["existance"]}
+
+    def get_proximity_insitutests(
+        self, latitude: float, longitude: float, radius: float, **kwargs
+    ) -> dict[str, Union[pd.DataFrame, bool, None]]:
+        """Get all in-situ tests in a certain radius surrounding a point with
+        given lat/lon.
+
+        :param latitude: Latitude of the central point in decimal format
+        :param longitude: Longitude of the central point in decimal format
+        :param radius: Radius around the central point in km
+        :return: Dictionary with the following keys:
+
+            - 'data': Pandas dataframe with the in-situ test summary data for
+                each in-situ test in the specified search area
+            - 'exists': Boolean indicating whether matching records are found
+        """
+        return self.get_proximity_entities_2d(
+            api_url="insitutestproximity",
+            latitude=latitude,
+            longitude=longitude,
+            radius=radius,
+            **kwargs,
+        )
+
+    def get_closest_insitutest(
+        self,
+        latitude: float,
+        longitude: float,
+        radius: float = 1.0,
+        target_srid: str = "25831",
+        **kwargs,
+    ):
+        """
+        Get the in-situ test closest to a certain point with the name containing
+        a certain string.
+
+        :param latitude: Latitude of the central point in decimal format
+        :param longitude: Longitude of the central point in decimal format
+        :param radius: Initial search radius around the central point in km,
+            the search radius is increased until locations are found
+        :param target_srid: SRID for the offset calculation in meters
+        :param kwargs: Optional keyword arguments e.g. ``campaign__projectsite__title__icontains='HKN'``
+        :return: Dictionary with the following keys:
+
+            - 'data': Pandas dataframe with the in-situ test data for each
+                in-situ test in the specified search area
+            - 'id': ID of the closest in-situ test
+            - 'title': Title of the closest in-situ test
+            - 'offset [m]': Offset in meters from the specified point
+        """
+        return self.get_closest_entity_2d(
+            api_url="insitutestproximity",
+            latitude=latitude,
+            longitude=longitude,
+            radius_init=radius,
+            target_srid=target_srid,
+            **kwargs,
+        )
+
+    def get_closest_insitutest_byname(
+        self,
+        projectsite: str,
+        location: str,
+        radius: float = 1.0,
+        target_srid: str = "25831",
+        **kwargs,
+    ) -> dict[str, Union[pd.DataFrame, int, str, float, None]]:
+        """
+        Get the in-situ test closest to a location specified by name.
+
+        :param projectsite: Name of the projectsite (e.g. "Nobelwind")
+        :param location: Name of the test location (e.g. "CPT-7C")
+        :param radius: Initial search radius around the central point in km,
+            the search radius is increased until locations are found
+        :param target_srid: SRID for the offset calculation in meters
+        :param kwargs: Optional keyword arguments for filtering tests
+        :return: Dictionary with the following keys:
+            - 'data': Pandas dataframe with the in-situ test data
+            - 'id': ID of the closest in-situ test
+            - 'title': Title of the closest in-situ test
+            - 'offset [m]': Offset in meters from the location
+        :raises ValueError: If the location does not exist
+        """
+        # First verify the location exists
+        location_id = self.testlocation_exists(projectsite=projectsite, location=location)
+
+        if not location_id:
+            raise ValueError(f"Location '{location}' not found in project '{projectsite}'")
+
+        # Get location details to obtain coordinates
+        location_details = self.get_testlocation_detail(projectsite=projectsite, location=location)
+
+        # Extract coordinates from location data
+        location_data = location_details["data"]
+        latitude = location_data["latitude"].iloc[0]
+        longitude = location_data["longitude"].iloc[0]
+
+        # Use existing method to find closest in-situ test
+        return self.get_closest_insitutest(
+            latitude=latitude,
+            longitude=longitude,
+            radius=radius,
+            target_srid=target_srid,
+            **kwargs,
+        )
+
+    def get_closest_soilprofile_byname(
+        self,
+        projectsite: str,
+        location: str,
+        radius: float = 1.0,
+        target_srid: str = "25831",
+        retrieve_details: bool = True,
+        verbose: bool = True,
+        **kwargs,
+    ) -> dict[str, Union[pd.DataFrame, int, str, float, None]]:
+        """
+        Get the soil profile closest to a location specified by name.
+
+        :param projectsite: Name of the projectsite (e.g. "Nobelwind")
+        :param location: Name of the test location (e.g. "CPT-7C")
+        :param radius: Initial search radius around the central point in km,
+            the search radius is increased until locations are found
+        :param target_srid: SRID for the offset calculation in meters
+        :param retrieve_details: Boolean determining whether the soil profile detail
+            needs to be retrieved. Default is true in which case the result of
+            get_soilprofile_detail is returned
+        :param verbose: Boolean determining whether to print info about found profile
+        :param kwargs: Optional keyword arguments for filtering profiles
+        :return: Dictionary with the following keys:
+            - 'data': Pandas dataframe with the soil profile data
+            - 'id': ID of the closest soil profile
+            - 'title': Title of the closest soil profile
+            - 'offset [m]': Offset in meters from the location
+            If retrieve_details is True, returns the full soil profile details instead
+        :raises ValueError: If the location does not exist
+        """
+        # First verify the location exists
+        location_id = self.testlocation_exists(projectsite=projectsite, location=location)
+
+        if not location_id:
+            raise ValueError(f"Location '{location}' not found in project '{projectsite}'")
+
+        # Get location details to obtain coordinates
+        location_details = self.get_testlocation_detail(projectsite=projectsite, location=location)
+
+        # Extract coordinates from location data
+        location_data = location_details["data"]
+        latitude = location_data["latitude"].iloc[0]
+        longitude = location_data["longitude"].iloc[0]
+
+        # Use existing method to find closest soil profile
+        closest_profile = self.get_closest_soilprofile(
+            latitude=latitude,
+            longitude=longitude,
+            radius=radius,
+            target_srid=target_srid,
+            **kwargs,
+        )
+
+        if verbose:
+            print(f"Soil profile {closest_profile['title']} found at {closest_profile['offset [m]']:.1f}m offset")
+
+        if retrieve_details:
+            return self.get_soilprofile_detail(
+                projectsite=projectsite,
+                location=location,
+                soilprofile=closest_profile["title"],
+                **kwargs,
+            )
+
+        return closest_profile
+
+    def get_insitutest_detail(
+        self,
+        insitutest: str,
+        projectsite: Union[str, None] = None,
+        location: Union[str, None] = None,
+        testtype: Union[str, None] = None,
+        combine: bool = False,
+        **kwargs,
+    ) -> dict[str, Union[pd.DataFrame, int, bool, requests.Response, None]]:
+        """
+        Get the detailed information (measurement data) for an in-situ test of
+        give type.
+
+        :param insitutest: Name of the in-situ test
+        :param projectsite: Name of the projectsite (e.g. "Nobelwind")
+        :param location: Name of the test location (e.g. "CPT-7C")
+        :param testtype: Name of the test type (e.g. "PCPT")
+        :param combine: Boolean indicating whether raw and processed data needs
+            to be combined (default=False). If true, processed data columns are
+            appended to the rawdata dataframe
+        :param kwargs: Optional keyword arguments for further queryset filtering
+            based on model attributes.
+        :return: Dictionary with the following keys:
+
+            - 'id': id of the selected test
+            - 'insitutestsummary': Metadata of the insitu tests
+            - 'rawdata': Raw data
+            - 'processed': Processed data
+            - 'conditions': Test conditions
+            - 'response': Response text
+            - 'exists': Boolean indicating whether a matching in-situ test is found
+        """
+        url_params = {
+            "projectsite": projectsite,
+            "location": location,
+            "testtype": testtype,
+            "insitutest": insitutest,
+        }
+        url_params = {**url_params, **kwargs}
+        url_data_type = "insitutestsummary"
+        output_type = "single"
+        df_sum, df_add_sum = self.process_data(url_data_type, url_params, output_type)
+        url_data_type = "insitutestdetail"
+        df_detail, df_add_detail = self.process_data(url_data_type, url_params, output_type)
+        cols = ["rawdata", "processeddata", "conditions"]
+        dfs = SoilDataProcessor.process_insitutest_dfs(df_detail, cols)
+        df_raw = SoilDataProcessor.combine_dfs(dfs) if combine else dfs["rawdata"]
+        return {
+            "id": df_add_detail["id"],
+            "insitutestsummary": df_sum,
+            "rawdata": df_raw,
+            "processeddata": dfs["processeddata"],
+            "conditions": dfs["conditions"],
+            "response": df_add_detail["response"],
+            "exists": df_add_sum["existance"],
+        }
+
+    def get_cpttest_detail(
+        self,
+        insitutest: str,
+        projectsite: Union[str, None] = None,
+        location: Union[str, None] = None,
+        testtype: Union[str, None] = None,
+        combine: bool = False,
+        cpt: bool = True,
+        **kwargs,
+    ) -> dict[str, Union[pd.DataFrame, int, bool, requests.Response, None]]:
+        """Get the detailed information for an in-situ test of CPT type.
+
+        The detailed information is measurement data and CPT types are seabed or downhole CPT.
+
+        :param insitutest: Name of the in-situ test
+        :param projectsite: Name of the projectsite (e.g. "Nobelwind")
+        :param location: Name of the test location (e.g. "CPT-7C")
+        :param testtype: Name of the test type (e.g. "PCPT")
+        :param combine: Boolean indicating whether raw and processed data needs
+            to be combined (default=False).
+            If true, processed data columns are appended to the rawdata dataframe
+        :param cpt: Boolean determining whether the in-situ test is a CPT or not.
+            If True (default), a PCPTProcessing object is returned.
+        :param kwargs: Optional keyword arguments for the cpt data loading.
+            Note that further queryset filtering based on model attributes is
+            not possible with this method. The in-situ test needs to be fully
+            defined by the required arguments.
+        :return: Dictionary with the following keys:
+
+            - 'id': id of the selected test
+            - 'insitutestsummary': Metadata of the insitu tests
+            - 'rawdata': Raw data
+            - 'processed': Processed data
+            - 'conditions': Test conditions
+            - 'response': Response text
+            - 'cpt': PCPTProcessing object (only if the CPT data is successfully
+                loaded)
+            - 'exists': Boolean indicating whether a matching in-situ test is
+                found
+        """
+        url_params = {
+            "projectsite": projectsite,
+            "location": location,
+            "testtype": testtype,
+            "insitutest": insitutest,
+        }
+        url_data_type = "insitutestsummary"
+        output_type = "single"
+        df_sum, df_add_sum = self.process_data(url_data_type, url_params, output_type)
+        url_data_type = "insitutestdetail"
+        df_detail, df_add_detail = self.process_data(url_data_type, url_params, output_type)
+        cols = ["rawdata", "processeddata", "conditions"]
+        dfs = SoilDataProcessor.process_insitutest_dfs(df_detail, cols)
+        df_raw = SoilDataProcessor.combine_dfs(dfs) if combine else dfs["rawdata"]
+        dict_ = {
+            "id": df_add_detail["id"],
+            "insitutestsummary": df_sum,
+            "rawdata": df_raw,
+            "processeddata": dfs["processeddata"],
+            "conditions": dfs["conditions"],
+            "response": df_add_detail["response"],
+            "exists": df_add_sum["existance"],
+        }
+        if cpt:
+            cpt_ = SoilDataProcessor.process_cpt(df_sum, df_raw, **kwargs)
+            dict_["cpt"] = cpt_
+            return dict_
+        return dict_
+
+    def insitutest_exists(
+        self,
+        insitutest: str,
+        projectsite: Union[str, None] = None,
+        location: Union[str, None] = None,
+        testtype: Union[str, None] = None,
+        **kwargs,
+    ) -> Union[int, bool]:
+        """Check if the in-situ test answering to the search criteria exists.
+
+        :param insitutest: Name of the in-situ test
+        :param projectsite: Name of the projectsite (e.g. "Nobelwind")
+        :param location: Name of the test location (e.g. "CPT-7C")
+        :param testtype: Name of the test type (e.g. "PCPT")
+        :return: Returns the id if the in-situ test exists, False otherwise
+        """
+        url_params = {
+            "projectsite": projectsite,
+            "location": location,
+            "testtype": testtype,
+            "insitutest": insitutest,
+        }
+        url_params = {**url_params, **kwargs}
+        url_data_type = "insitutestdetail"
+        output_type = "single"
+        _, df_add = self.process_data(url_data_type, url_params, output_type)
+        return df_add["id"] if df_add["existance"] else False
+
+    def get_soilprofiles(
+        self,
+        projectsite: Union[str, None] = None,
+        location: Union[str, None] = None,
+        soilprofile: Union[str, None] = None,
+        **kwargs,
+    ) -> dict[str, Union[pd.DataFrame, bool, None]]:
+        """Retrieve soil profiles corresponding to the search criteria.
+
+        :param projectsite: Name of the projectsite (e.g. "Nobelwind")
+        :param location: Name of the test location (e.g. "CPT-7C")
+        :param soilprofile: Title of the soil profile (e.g. "Borehole log")
+        :return: Dictionary with the following keys:
+
+            - 'data': Metadata for the soil profiles
+            - 'exists': Boolean indicating whether a matching in-situ test is
+                found
+        """
+        url_params = {
+            "projectsite": projectsite,
+            "location": location,
+            "soilprofile": soilprofile,
+        }
+        url_params = {**url_params, **kwargs}
+        url_data_type = "soilprofilesummary"
+        output_type = "list"
+        df, df_add = self.process_data(url_data_type, url_params, output_type)
+        return {"data": df, "exists": df_add["existance"]}
+
+    def get_proximity_soilprofiles(
+        self, latitude: float, longitude: float, radius: float, **kwargs
+    ) -> dict[str, Union[pd.DataFrame, bool, None]]:
+        """Get all soil profiles in a certain radius surrounding a point.
+
+        :param latitude: Latitude of the central point in decimal format
+        :param longitude: Longitude of the central point in decimal format
+        :param radius: Radius around the central point in km
+        :return: Dictionary with the following keys:
+
+            - 'data': Pandas dataframe with the soil profile summary data for
+                each soil profile in the specified search area
+            - 'exists': Boolean indicating whether matching records are found
+        """
+        return self.get_proximity_entities_2d(
+            api_url="soilprofileproximity",
+            latitude=latitude,
+            longitude=longitude,
+            radius=radius,
+            **kwargs,
+        )
+
+    def get_closest_soilprofile(
+        self,
+        latitude: float,
+        longitude: float,
+        radius: float = 1.0,
+        target_srid: str = "25831",
+        **kwargs,
+    ) -> dict[str, Union[pd.DataFrame, int, str, float, None]]:
+        """Get the soil profile closest to a certain point with additional
+        conditions as optional keyword arguments.
+
+        :param latitude: Latitude of the central point in decimal format
+        :param longitude: Longitude of the central point in decimal format
+        :param radius: Initial search radius around the central point in km,
+            the search radius is increased until locations are found
+        :param target_srid: SRID for the offset calculation in meters
+        :param kwargs: Optional keyword arguments e.g. ``location__title__icontains='HKN'``
+        :return: Dictionary with the following keys:
+
+            - 'data': Pandas dataframe with the soil profile data for each soil
+                profile in the specified search area
+            - 'id': ID of the closest in-situ test
+            - 'title': Title of the closest in-situ test
+            - 'offset [m]': Offset in meters from the specified point
+        """
+        return self.get_closest_entity_2d(
+            api_url="soilprofileproximity",
+            latitude=latitude,
+            longitude=longitude,
+            radius_init=radius,
+            target_srid=target_srid,
+            **kwargs,
+        )
+
+    def get_soilprofile_detail(
+        self,
+        projectsite: Union[str, None] = None,
+        location: Union[str, None] = None,
+        soilprofile: Union[str, None] = None,
+        convert_to_profile: bool = True,
+        profile_title: Union[str, None] = None,
+        drop_info_cols: bool = True,
+        **kwargs,
+    ) -> dict[str, Union[pd.DataFrame, int, str, bool, requests.Response, None]]:
+        """
+        Retrieve a soil profile from the owimetadatabase and converts it to a
+        groundhog SoilProfile object.
+
+        :param projectsite: Name of the projectsite (e.g. "Nobelwind")
+        :param location: Name of the test location (e.g. "CPT-7C")
+        :param soilprofile: Title of the soil profile (e.g. "Borehole log")
+        :param convert_to_profile: Boolean determining whether the soil profile
+            needs to be converted to a groundhog SoilProfile object
+        :param profile_title: Title for the soil profile
+        :param drop_info_cols: Boolean determining whether or not to drop the
+            columns with additional info (e.g. soil description, ...)
+        :return: Dictionary with the following keys:
+            - 'id': id for the selected soil profile
+            - 'soilprofilesummary': Metadata for the soil profile
+            - 'response': Response text
+            - 'soilprofile': Groundhog SoilProfile object (only if successfully processed)
+            - 'exists': Boolean indicating whether a matching in-situ test is found
+        """
+        # TODO: Ensure that an option for retrieving soilprofiles in mLAT is also available
+        url_params = {
+            "projectsite": projectsite,
+            "location": location,
+            "soilprofile": soilprofile,
+        }
+        url_params = {**url_params, **kwargs}
+        url_data_type = "soilprofilesummary"
+        output_type = "single"
+        df_sum, df_add_sum = self.process_data(url_data_type, url_params, output_type)
+        url_data_type = "soilprofiledetail"
+        df_detail, df_add_detail = self.process_data(url_data_type, url_params, output_type)
+        dict_ = {
+            "id": df_add_detail["id"],
+            "soilprofilesummary": df_sum,
+            "response": df_add_detail["response"],
+            "exists": df_add_sum["existance"],
+        }
+        if convert_to_profile:
+            dsp = SoilDataProcessor.convert_to_profile(df_sum, df_detail, profile_title, drop_info_cols)
+            dict_["soilprofile"] = dsp
+            return dict_
+        return dict_
+
+    def soilprofile_exists(
+        self,
+        soilprofile: str,
+        projectsite: Union[str, None] = None,
+        location: Union[str, None] = None,
+        **kwargs,
+    ) -> Union[int, bool]:
+        """Check if the specific soil profile  exists.
+
+        :param soilprofile: Title of the soil profile (e.g. "Borehole log")
+        :param projectsite: Name of the projectsite (e.g. "Nobelwind")
+        :param location: Name of the test location (e.g. "CPT-7C")
+        :return: Returns the id if soil profile exists, False otherwise
+        """
+        url_params = {
+            "projectsite": projectsite,
+            "location": location,
+            "soilprofile": soilprofile,
+        }
+        url_params = {**url_params, **kwargs}
+        url_data_type = "soilprofiledetail"
+        output_type = "single"
+        _, df_add = self.process_data(url_data_type, url_params, output_type)
+        return df_add["id"] if df_add["existance"] else False
+
+    def soiltype_exists(self, soiltype: str, **kwargs) -> Union[int, bool]:
+        """Check if a soiltype with a given name exists.
+
+        :param soiltype: Name of the soil type
+        :return: id of the soil type if it exists, False otherwise
+        """
+        url_params = {"soiltype": soiltype}
+        url_params = {**url_params, **kwargs}
+        url_data_type = "soiltype"
+        output_type = "single"
+        _, df_add = self.process_data(url_data_type, url_params, output_type)
+        return df_add["id"] if df_add["existance"] else False
+
+    def soilunit_exists(
+        self,
+        soilunit: str,
+        projectsite: Union[str, None] = None,
+        soiltype: Union[str, None] = None,
+        **kwargs,
+    ) -> Union[int, bool]:
+        """Check if a certain soil unit exists.
+
+        :param projectsite: Name of the project site
+        :param soiltype: Name of the soil type
+        :param soilunit: Name of the soil unit
+        :return: id of the soil unit if it exists, False otherwise
+        """
+        url_params = {
+            "projectsite": projectsite,
+            "soiltype": soiltype,
+            "soilunit": soilunit,
+        }
+        url_params = {**url_params, **kwargs}
+        url_data_type = "soilunit"
+        output_type = "single"
+        _, df_add = self.process_data(url_data_type, url_params, output_type)
+        return df_add["id"] if df_add["existance"] else False
+
+    def get_soilunits(
+        self,
+        projectsite: Union[str, None] = None,
+        soiltype: Union[str, None] = None,
+        soilunit: Union[str, None] = None,
+        **kwargs,
+    ) -> dict[str, Union[pd.DataFrame, bool, None]]:
+        """Find all soil units corresponding to the search parameters.
+
+        :param projectsite: Name of the projectsite (e.g. ``"HKN"``)
+        :param soiltype: Name of the soil type (e.g. ``"SAND"``)
+        :param soilunit: Name of the soil unit (e.g. ``"Asse sand-clay"``)
+        :return: Dictionary with the following keys:
+
+            - 'data': Dataframe with the soil units returned from the query
+            - 'exists': Boolean containing whether data is in the returned query
+        """
+        url_params = {
+            "projectsite": projectsite,
+            "soiltype": soiltype,
+            "soilunit": soilunit,
+        }
+        url_params = {**url_params, **kwargs}
+        url_data_type = "soilunit"
+        output_type = "list"
+        df, df_add = self.process_data(url_data_type, url_params, output_type)
+        return {"data": df, "exists": df_add["existance"]}
+
+    def get_batchlabtest_types(self, **kwargs) -> dict[str, Union[pd.DataFrame, bool, None]]:
+        """Retrieve the types of batch lab tests available in the database.
+
+        :param kwargs: Keywords arguments for the GET request
+        :return: Dataframe with the available InSituTestType records
+        """
+        url_data_type = "batchlabtesttype"
+        output_type = "list"
+        df, df_add = self.process_data(url_data_type, kwargs, output_type)
+        return {"data": df, "exists": df_add["existance"]}
+
+    def get_batchlabtests(
+        self,
+        projectsite: Union[str, None] = None,
+        campaign: Union[str, None] = None,
+        location: Union[str, None] = None,
+        testtype: Union[str, None] = None,
+        batchlabtest: Union[str, None] = None,
+        **kwargs,
+    ) -> dict[str, Union[pd.DataFrame, bool, None]]:
+        """
+        Retrieve a summary of batch lab tests corresponding to the specified
+        search criteria.
+
+        :param projectsite: Project site name (e.g. 'Nobelwind')
+        :param campaign: Title of the survey campaign
+        :param location: Title of the test location
+        :param testtype: Title of the test type
+        :param batchlabtest: Title of the batch lab test
+        :return: Dictionary with the following keys
+
+            - 'data': Dataframe with details on the batch lab test
+            - 'exists': Boolean indicating whether records meeting the specified
+                search criteria exist
+        """
+        url_params = {
+            "projectsite": projectsite,
+            "campaign": campaign,
+            "location": location,
+            "testtype": testtype,
+            "batchlabtest": batchlabtest,
+        }
+        url_params = {**url_params, **kwargs}
+        url_data_type = "batchlabtestsummary"
+        output_type = "list"
+        df, df_add = self.process_data(url_data_type, url_params, output_type)
+        return {"data": df, "exists": df_add["existance"]}
+
+    def batchlabtesttype_exists(self, batchlabtesttype: str, **kwargs) -> Union[int, bool]:
+        """
+        Check if the geotechnical sample type answering to the search criteria
+        exists.
+
+        :param batchlabtesttype: Title of the batch lab test type
+        :return: Returns the id if the sample type exists, False otherwise
+        """
+        url_params = {"testtype": batchlabtesttype}
+        url_params = {**url_params, **kwargs}
+        url_data_type = "batchlabtesttype"
+        output_type = "single"
+        _, df_add = self.process_data(url_data_type, url_params, output_type)
+        return df_add["id"] if df_add["existance"] else False
+
+    def get_proximity_batchlabtests(
+        self, latitude: float, longitude: float, radius: float, **kwargs
+    ) -> dict[str, Union[pd.DataFrame, bool, None]]:
+        """
+        Get all batch lab tests in a certain radius surrounding a point with
+        given lat/lon.
+
+        :param latitude: Latitude of the central point in decimal format
+        :param longitude: Longitude of the central point in decimal format
+        :param radius: Radius around the central point in km
+        :return: Dictionary with the following keys:
+
+            - 'data': Pandas dataframe with the batch lab test summary data
+                for each batch lab test in the specified search area
+            - 'exists': Boolean indicating whether matching records are found
+        """
+        return self.get_proximity_entities_2d(
+            api_url="batchlabtestproximity",
+            latitude=latitude,
+            longitude=longitude,
+            radius=radius,
+            **kwargs,
+        )
+
+    def get_closest_batchlabtest(
+        self,
+        latitude: float,
+        longitude: float,
+        radius: float = 1.0,
+        target_srid: str = "25831",
+        **kwargs,
+    ):
+        """
+        Get the batch lab test closest to a certain point with the name
+        containing a certain string.
+
+        :param latitude: Latitude of the central point in decimal format
+        :param longitude: Longitude of the central point in decimal format
+        :param radius: Initial search radius around the central point in km,
+            the search radius is increased until locations are found
+        :param target_srid: SRID for the offset calculation in meters
+        :param kwargs: Optional keyword arguments e.g. ``location__title__icontains='BH'``
+        :return: Dictionary with the following keys:
+
+            - 'data': Pandas dataframe with the batch lab test data for each
+                batch lab test in the specified search area
+            - 'id': ID of the closest batch lab test
+            - 'title': Title of the closest batch lab test
+            - 'offset [m]': Offset in meters from the specified point
+        """
+        return self.get_closest_entity_2d(
+            api_url="batchlabtestproximity",
+            latitude=latitude,
+            longitude=longitude,
+            radius_init=radius,
+            target_srid=target_srid,
+            **kwargs,
+        )
+
+    def get_batchlabtest_detail(
+        self,
+        batchlabtest: str,
+        projectsite: Union[str, None] = None,
+        location: Union[str, None] = None,
+        testtype: Union[str, None] = None,
+        campaign: Union[str, None] = None,
+        **kwargs,
+    ) -> dict[str, Union[pd.DataFrame, int, bool, requests.Response, None]]:
+        """Retrieve detailed data for a specific batch lab test.
+
+        :param projectsite: Title of the project site
+        :param campaign: Title of the survey campaign
+        :param location: Title of the test location
+        :param testtype: Title of the test type
+        :param batchlabtest: Title of the batch lab test
+        :return: Dictionary with the following keys:
+
+            - 'id': id for the selected soil profile
+            - 'summary': Metadata for the batch lab test
+            - 'response': Response text
+            - 'rawdata': Dataframe with the raw data
+            - 'processeddata': Dataframe with the raw data
+            - 'conditions': Dataframe with test conditions
+            - 'exists': Boolean indicating whether a matching record is found
+        """
+        url_params = {
+            "projectsite": projectsite,
+            "campaign": campaign,
+            "location": location,
+            "testtype": testtype,
+            "batchlabtest": batchlabtest,
+        }
+        url_params = {**url_params, **kwargs}
+        url_data_type = "batchlabtestsummary"
+        output_type = "single"
+        df_sum, df_add_sum = self.process_data(url_data_type, url_params, output_type)
+        url_data_type = "batchlabtestdetail"
+        df_detail, df_add_detail = self.process_data(url_data_type, url_params, output_type)
+        cols = ["rawdata", "processeddata", "conditions"]
+        dfs = SoilDataProcessor.process_insitutest_dfs(df_detail, cols)
+        return {
+            "id": df_add_detail["id"],
+            "summary": df_sum,
+            "response": df_add_detail["response"],
+            "rawdata": dfs["rawdata"],
+            "processeddata": dfs["processeddata"],
+            "conditions": dfs["conditions"],
+            "exists": df_add_sum["existance"],
+        }
+
+    def batchlabtest_exists(
+        self,
+        batchlabtest: str,
+        projectsite: Union[str, None] = None,
+        location: Union[str, None] = None,
+        testtype: Union[str, None] = None,
+        campaign: Union[str, None] = None,
+        **kwargs,
+    ) -> Union[int, bool]:
+        """Check if the batch lab test answering to the search criteria exists.
+
+        :param batchlabtest: Title of the batch lab test
+        :param projectsite: Project site name (e.g. 'Nobelwind')
+        :param campaign: Title of the survey campaign
+        :param location: Title of the test location
+        :param testtype: Title of the test type
+        :return: Returns the id if batch lab test exists, False otherwise
+        """
+        url_params = {
+            "projectsite": projectsite,
+            "campaign": campaign,
+            "location": location,
+            "testtype": testtype,
+            "batchlabtest": batchlabtest,
+        }
+        url_params = {**url_params, **kwargs}
+        url_data_type = "batchlabtestdetail"
+        output_type = "single"
+        _, df_add = self.process_data(url_data_type, url_params, output_type)
+        return df_add["id"] if df_add["existance"] else False
+
+    def geotechnicalsampletype_exists(self, sampletype: str, **kwargs) -> Union[int, bool]:
+        """
+        Check if the geotechnical sample type answering to the search criteria
+        exists.
+
+        :param sampletype: Title of the sample type
+        :return: Returns the id if the sample type exists, False otherwise
+        """
+        url_params = {"sampletype": sampletype}
+        url_params = {**url_params, **kwargs}
+        url_data_type = "geotechnicalsampletype"
+        output_type = "single"
+        _, df_add = self.process_data(url_data_type, url_params, output_type)
+        return df_add["id"] if df_add["existance"] else False
+
+    def get_geotechnicalsamples(
+        self,
+        projectsite: Union[str, None] = None,
+        campaign: Union[str, None] = None,
+        location: Union[str, None] = None,
+        sampletype: Union[str, None] = None,
+        sample: Union[str, None] = None,
+        **kwargs,
+    ) -> dict[str, Union[pd.DataFrame, bool, None]]:
+        """
+        Retrieve geotechnical samples corresponding to the specified search
+        criteria.
+
+        :param projectsite: Project site name (e.g. 'Nobelwind')
+        :param campaign: Title of the survey campaign
+        :param location: Title of the test location
+        :param sampletype: Title of the sample type
+        :param sample: Title of the sample
+        :return: Dictionary with the following keys
+
+            - 'data': Dataframe with details on the sample
+            - 'exists': Boolean indicating whether records meeting the specified
+                search criteria exist
+        """
+        url_params = {
+            "projectsite": projectsite,
+            "campaign": campaign,
+            "location": location,
+            "sampletype": sampletype,
+            "sample": sample,
+        }
+        url_params = {**url_params, **kwargs}
+        url_data_type = "geotechnicalsample"
+        output_type = "list"
+        df, df_add = self.process_data(url_data_type, url_params, output_type)
+        return {"data": df, "exists": df_add["existance"]}
+
+    def get_proximity_geotechnicalsamples(
+        self, latitude: float, longitude: float, radius: float, **kwargs
+    ) -> dict[str, Union[pd.DataFrame, bool, None]]:
+        """
+        Get all geotechnical samples in a certain radius surrounding a point
+        with given lat/lon.
+
+        :param latitude: Latitude of the central point in decimal format
+        :param longitude: Longitude of the central point in decimal format
+        :param radius: Radius around the central point in km
+        :return: Dictionary with the following keys:
+
+            - 'data': Pandas dataframe with the geotechnical sample data for
+                each geotechnical sample in the specified search area
+            - 'exists': Boolean indicating whether matching records are found
+        """
+        return self.get_proximity_entities_2d(
+            api_url="geotechnicalsampleproximity",
+            latitude=latitude,
+            longitude=longitude,
+            radius=radius,
+            **kwargs,
+        )
+
+    def get_closest_geotechnicalsample(
+        self,
+        latitude: float,
+        longitude: float,
+        depth: float,
+        radius: float = 1.0,
+        target_srid: str = "25831",
+        **kwargs,
+    ) -> dict[str, Union[pd.DataFrame, int, str, float, None]]:
+        """
+        Get the geotechnical sample closest to a certain point with the name
+        containing a certain string.
+
+        :param latitude: Latitude of the central point in decimal format
+        :param longitude: Longitude of the central point in decimal format
+        :param depth: Depth of the central point in meters below seabed
+        :param radius: Initial search radius around the central point in km,
+            the search radius is increased until locations are found
+        :param target_srid: SRID for the offset calculation in meters
+        :param kwargs: Optional keyword arguments e.g. ``location__title__icontains='BH'``
+        :return: Dictionary with the following keys:
+
+            - 'data': Pandas dataframe with the geotechnical sample data for
+                each geotechnical sample in the specified search area
+            - 'id': ID of the closest batch lab test
+            - 'title': Title of the closest batch lab test
+            - 'offset [m]': Offset in meters from the specified point
+        """
+        return self.get_closest_entity_3d(
+            api_url="geotechnicalsampleproximity",
+            latitude=latitude,
+            longitude=longitude,
+            depth=depth,
+            radius_init=radius,
+            target_srid=target_srid,
+            sampletest=False,
+            **kwargs,
+        )
+
+    def get_geotechnicalsample_detail(
+        self,
+        sample: str,
+        projectsite: Union[str, None] = None,
+        location: Union[str, None] = None,
+        sampletype: Union[str, None] = None,
+        campaign: Union[str, None] = None,
+        **kwargs,
+    ) -> dict[str, Union[pd.DataFrame, int, bool, requests.Response, None]]:
+        """Retrieve detailed data for a specific sample.
+
+        :param sample: Title of the sample
+        :param projectsite: Title of the project site
+        :param campaign: Title of the survey campaign
+        :param location: Title of the test location
+        :param sampletype: Title of the sample type
+        :return: Dictionary with the following keys:
+
+            - 'id': id for the selected soil profile
+            - 'data': Metadata for the batch lab test
+            - 'response': Response text
+            - 'exists': Boolean indicating whether a matching record is found
+        """
+        url_params = {
+            "projectsite": projectsite,
+            "campaign": campaign,
+            "location": location,
+            "sampletype": sampletype,
+            "sample": sample,
+        }
+        url_params = {**url_params, **kwargs}
+        url_data_type = "geotechnicalsample"
+        output_type = "single"
+        df, df_add = self.process_data(url_data_type, url_params, output_type)
+        return {
+            "id": df_add["id"],
+            "data": df,
+            "response": df_add["response"],
+            "exists": df_add["existance"],
+        }
+
+    def geotechnicalsample_exists(
+        self,
+        sample: str,
+        projectsite: Union[str, None] = None,
+        location: Union[str, None] = None,
+        sampletype: Union[str, None] = None,
+        campaign: Union[str, None] = None,
+        **kwargs,
+    ) -> Union[int, bool]:
+        """
+        Check if the geotechnical sample answering to the search criteria exists.
+
+        :param sample: Title of the sample
+        :param projectsite: Project site name (e.g. 'Nobelwind')
+        :param campaign: Title of the survey campaign
+        :param location: Title of the test location
+        :param sampletype: Title of the sample type
+        :return: Returns the id if the geotechnical sample exists, False otherwise
+        """
+        url_params = {
+            "projectsite": projectsite,
+            "campaign": campaign,
+            "location": location,
+            "sampletype": sampletype,
+            "sample": sample,
+        }
+        url_params = {**url_params, **kwargs}
+        url_data_type = "geotechnicalsample"
+        output_type = "single"
+        _, df_add = self.process_data(url_data_type, url_params, output_type)
+        return df_add["id"] if df_add["existance"] else False
+
+    def get_sampletests(
+        self,
+        projectsite: Union[str, None] = None,
+        campaign: Union[str, None] = None,
+        location: Union[str, None] = None,
+        sample: Union[str, None] = None,
+        testtype: Union[str, None] = None,
+        sampletest: Union[str, None] = None,
+        **kwargs,
+    ) -> dict[str, Union[pd.DataFrame, bool, None]]:
+        """
+        Retrieve a summary of geotechnical sample lab tests corresponding to
+        the specified search criteria.
+
+        :param projectsite: Title of the project site
+        :param campaign: Title of the survey campaign
+        :param location: Title of the test location
+        :param sample: Title of the sample
+        :param testtype: Title of the test type
+        :param sampletest: Title of the sample test
+        :return: Dictionary with the following keys
+
+            - 'data': Dataframe with details on the batch lab test
+            - 'exists': Boolean indicating whether records meeting the
+                specified search criteria exist
+        """
+        url_params = {
+            "projectsite": projectsite,
+            "campaign": campaign,
+            "location": location,
+            "sample": sample,
+            "testtype": testtype,
+            "sampletest": sampletest,
+        }
+        url_params = {**url_params, **kwargs}
+        url_data_type = "sampletestsummary"
+        output_type = "list"
+        df, df_add = self.process_data(url_data_type, url_params, output_type)
+        return {"data": df, "exists": df_add["existance"]}
+
+    def get_proximity_sampletests(
+        self, latitude: float, longitude: float, radius: float, **kwargs
+    ) -> dict[str, Union[pd.DataFrame, bool, None]]:
+        """
+        Get all sample tests in a certain radius surrounding a point with given lat/lon.
+
+        :param latitude: Latitude of the central point in decimal format
+        :param longitude: Longitude of the central point in decimal format
+        :param radius: Radius around the central point in km
+        :return: Dictionary with the following keys:
+
+            - 'data': Pandas dataframe with the sample test summary data for each
+                sample test in the specified search area
+            - 'exists': Boolean indicating whether matching records are found
+        """
+        return self.get_proximity_entities_2d(
+            api_url="sampletestproximity",
+            latitude=latitude,
+            longitude=longitude,
+            radius=radius,
+            **kwargs,
+        )
+
+    def get_closest_sampletest(
+        self,
+        latitude: float,
+        longitude: float,
+        depth: float,
+        radius: float = 1.0,
+        target_srid: str = "25831",
+        **kwargs,
+    ) -> dict[str, Union[pd.DataFrame, int, str, float, None]]:
+        """Get the sample test closest to a certain point.
+
+        :param latitude: Latitude of the central point in decimal format
+        :param longitude: Longitude of the central point in decimal format
+        :param Depth: Depth of the central point in meters below seabed
+        :param radius: Initial search radius around the central point in km,
+            the search radius is increased until locations are found
+        :param target_srid: SRID for the offset calculation in meters
+        :param kwargs: Optional keyword arguments e.g. ``sample__location__title__icontains='BH'``
+        :return: Dictionary with the following keys:
+
+            - 'data': Pandas dataframe with the sample test data for each sample
+                test in the specified search area
+            - 'id': ID of the closest sample test
+            - 'title': Title of the closest sample test
+            - 'offset [m]': Offset in meters from the specified point
+        """
+        return self.get_closest_entity_3d(
+            api_url="sampletestproximity",
+            latitude=latitude,
+            longitude=longitude,
+            depth=depth,
+            radius_init=radius,
+            target_srid=target_srid,
+            **kwargs,
+        )
+
+    def sampletesttype_exists(self, sampletesttype: str, **kwargs) -> Union[int, bool]:
+        """Check if the sample test type answering to the search criteria exists.
+
+        :param sampletesttype: Title of the sample test type
+        :return: Returns the id if the sample test type exists, False otherwise
+        """
+        url_params = {"testtype": sampletesttype}
+        url_params = {**url_params, **kwargs}
+        url_data_type = "sampletesttype"
+        output_type = "single"
+        _, df_add = self.process_data(url_data_type, url_params, output_type)
+        return df_add["id"] if df_add["existance"] else False
+
+    def get_sampletesttypes(self, **kwargs) -> dict[str, Union[pd.DataFrame, bool, None]]:
+        """Retrieve all sample tests types available in owimetadatabase.
+
+        :return: Dictionary with the following keys
+
+            - 'data': Dataframe with details on the batch lab test
+            - 'exists': Boolean indicating whether records meeting the
+                specified search criteria exist
+        """
+        url_data_type = "sampletesttype"
+        output_type = "list"
+        df, df_add = self.process_data(url_data_type, kwargs, output_type)
+        return {"data": df, "exists": df_add["existance"]}
+
+    def get_sampletest_detail(
+        self,
+        sampletest: str,
+        projectsite: Union[str, None] = None,
+        location: Union[str, None] = None,
+        testtype: Union[str, None] = None,
+        sample: Union[str, None] = None,
+        campaign: Union[str, None] = None,
+        **kwargs,
+    ) -> dict[str, Union[pd.DataFrame, int, bool, requests.Response, None]]:
+        """
+        Retrieve detailed information on a specific sample test based on the
+        specified search criteria.
+
+        :param sampletest: Title of the sample test
+        :param projectsite: Title of the project site
+        :param campaign: Title of the survey campaign
+        :param location: Title of the test location
+        :param sample: Title of the sample
+        :param testtype: Title of the test type
+        :return: Dictionary with the following keys:
+
+            - 'id': id for the selected soil profile
+            - 'summary': Metadata for the batch lab test
+            - 'response': Response text
+            - 'rawdata': Dataframe with the raw data
+            - 'processeddata': Dataframe with the raw data
+            - 'conditions': Dataframe with test conditions
+            - 'exists': Boolean indicating whether a matching record is found
+        """
+        url_params = {
+            "projectsite": projectsite,
+            "campaign": campaign,
+            "location": location,
+            "sample": sample,
+            "testtype": testtype,
+            "sampletest": sampletest,
+        }
+        url_params = {**url_params, **kwargs}
+        url_data_type = "sampletestsummary"
+        output_type = "single"
+        df_sum, df_add_sum = self.process_data(url_data_type, url_params, output_type)
+        url_data_type = "sampletestdetail"
+        df_detail, df_add_detail = self.process_data(url_data_type, url_params, output_type)
+        cols = ["rawdata", "processeddata", "conditions"]
+        dfs = SoilDataProcessor.process_insitutest_dfs(df_detail, cols)
+        return {
+            "id": df_add_detail["id"],
+            "summary": df_sum,
+            "rawdata": dfs["rawdata"],
+            "processeddata": dfs["processeddata"],
+            "conditions": dfs["conditions"],
+            "response": df_add_detail["response"],
+            "exists": df_add_sum["existance"],
+        }
+
+    def sampletest_exists(
+        self,
+        sampletest: str,
+        projectsite: Union[str, None] = None,
+        location: Union[str, None] = None,
+        testtype: Union[str, None] = None,
+        sample: Union[str, None] = None,
+        campaign: Union[str, None] = None,
+        **kwargs,
+    ) -> Union[int, bool]:
+        """
+        Check if the batch lab test answering to the search criteria exists.
+
+        :param sampletest: Title of the sample test
+        :param projectsite: Title of the project site
+        :param campaign: Title of the survey campaign
+        :param location: Title of the test location
+        :param sample: Title of the sample
+        :param testtype: Title of the test type
+        :return: Returns the id if the sample test exists, False otherwise
+        """
+        url_params = {
+            "projectsite": projectsite,
+            "campaign": campaign,
+            "location": location,
+            "sample": sample,
+            "testtype": testtype,
+            "sampletest": sampletest,
+        }
+        url_params = {**url_params, **kwargs}
+        url_data_type = "sampletestdetail"
+        output_type = "single"
+        _, df_add = self.process_data(url_data_type, url_params, output_type)
+        return df_add["id"] if df_add["existance"] else False
+
+    def get_soilunit_depthranges(
+        self,
+        soilunit: str,
+        projectsite: Union[str, None] = None,
+        location: Union[str, None] = None,
+        **kwargs,
+    ) -> pd.DataFrame:
+        """
+        Retrieve the depth ranges for where the soil unit occurs.
+
+        :param soilunit: Title of the soil unit for which depth ranges need to
+            be retrieved
+        :param projectsite: Title of the project site (optional)
+        :param location: Title of the test location (optional)
+        :return: Dataframe with the depth ranges for the soil unit
+        """
+        url_params = {
+            "soilunit": soilunit,
+            "projectsite": projectsite,
+            "location": location,
+        }
+        url_params = {**url_params, **kwargs}
+        url_data_type = "soillayer"
+        output_type = "list"
+        df, _ = self.process_data(url_data_type, url_params, output_type)
+        return df
+
+    def get_unit_insitutestdata(self, soilunit: str, depthcol: Union[str, None] = "z [m]", **kwargs) -> pd.DataFrame:
+        """
+        Retrieve proportions of in-situ test data located inside a soil unit.
+        The data in the ``rawdata`` field is filtered based on the depth column.
+
+        :param soilunit: Name of the soil unit
+        :param depthcol: Name of the column with the depth in the ``rawdata`` field
+        :param kwargs: Optional keyword arguments for retrieval of in-situ tests
+            (e.g. ``projectsite`` and ``testtype``)
+        :return: Dataframe with in-situ test data in the selected soil unit.
+        """
+        return self._process_data_units(
+            soilunit,
+            self.get_insitutests,
+            self.get_insitutest_detail,
+            depthcol=depthcol,
+            **kwargs,
+        )
+
+    def get_unit_batchlabtestdata(self, soilunit: str, depthcol: Union[str, None] = "z [m]", **kwargs) -> pd.DataFrame:
+        """
+        Retrieve proportions of batch lab test data located inside a soil unit.
+        The data in the ``rawdata`` field is filtered based on the depth column.
+
+        :param soilunit: Name of the soil unit
+        :param depthcol: Name of the column with the depth in the ``rawdata`` field
+        :param kwargs: Optional keyword arguments for retrieval of in-situ tests
+            (e.g. ``projectsite`` and ``testtype``)
+        :return: Dataframe with batch lab test data in the selected soil unit.
+        """
+        return self._process_data_units(
+            soilunit,
+            depthcol,
+            self.get_batchlabtests,
+            self.get_batchlabtest_detail,
+            depthcol=depthcol,
+            **kwargs,
+        )
+
+    def get_unit_sampletests(self, soilunit: str, **kwargs) -> pd.DataFrame:
+        """
+        Retrieve the sample tests data located inside a soil unit.
+        The metadata of the samples is filtered based on the depth column.
+        Further retrieval of the test data can follow after this method.
+
+        :param soilunit: Name of the soil unit
+        :param kwargs: Optional keyword arguments for retrieval of sample tests
+            (e.g. ``projectsite`` and ``testtype``)
+        :return: Dataframe with sample test metadata in the selected soil unit.
+        """
+        return self._process_data_units(soilunit, self.get_sampletests, **kwargs)
+
+    def get_soilprofile_profile(self, lat1: float, lon1: float, lat2: float, lon2: float, band: float = 1000) -> pd.DataFrame:
+        """
+        Retrieve soil profiles along a profile line.
+
+        :param lat1: Latitude of the start point
+        :param lon1: Longitude of the start point
+        :param lat2: Latitude of the end point
+        :param lon2: Longitude of the end point
+        :param band: Thickness of the band (in m, default=1000m)
+        :return: Returns a dataframe with the summary data of the selected soil profiles
+        """
+        url_params = {
+            "lat1": lat1,
+            "lon1": lon1,
+            "lat2": lat2,
+            "lon2": lon2,
+            "offset": band,
+        }
+        url_data_type = "soilprofileprofile"
+        output_type = "list"
+        df, _ = self.process_data(url_data_type, url_params, output_type)
+        return df
+
+    def get_insitutests_profile(self, lat1: float, lon1: float, lat2: float, lon2: float, band: float = 1000) -> pd.DataFrame:
+        """Retrieve in-situ tests along a profile line.
+
+        :param lat1: Latitude of the start point
+        :param lon1: Longitude of the start point
+        :param lat2: Latitude of the end point
+        :param lon2: Longitude of the end point
+        :param band: Thickness of the band (in m, default=1000m)
+        :return: Returns a dataframe with the summary data of the selected in-situ tests
+        """
+        url_params = {
+            "lat1": lat1,
+            "lon1": lon1,
+            "lat2": lat2,
+            "lon2": lon2,
+            "offset": band,
+        }
+        url_data_type = "insitutestprofile"
+        output_type = "list"
+        df, _ = self.process_data(url_data_type, url_params, output_type)
+        return df
+
+    def _process_data_units(
+        self,
+        soilunit: str,
+        func_get: Callable,
+        func_get_details: Union[Callable, None] = None,
+        depthcol: Union[str, None] = None,
+        full: bool = True,
+        **kwargs,
+    ) -> pd.DataFrame:
+        # TODO: Add docstring
+        selected_depths = self.get_soilunit_depthranges(soilunit=soilunit)
+        selected_tests = func_get(**kwargs)["data"]
+        all_unit_data = pd.DataFrame()
+        for _, row in selected_tests.iterrows():
+            unitdata = pd.DataFrame()
+            if row["location_name"] in selected_depths["location_name"].unique():
+                if full:
+                    unitdata = SoilDataProcessor.fulldata_processing(
+                        unitdata,
+                        row,
+                        selected_depths,
+                        func_get_details,
+                        depthcol,
+                        **kwargs,
+                    )
+                else:
+                    unitdata = SoilDataProcessor.partialdata_processing(unitdata, row, selected_depths, selected_tests)
+            else:
+                print(f"Soil unit not found for {row['location_name']}")
+            all_unit_data = pd.concat([all_unit_data, unitdata])
+        all_unit_data.reset_index(drop=True, inplace=True)
+        return all_unit_data