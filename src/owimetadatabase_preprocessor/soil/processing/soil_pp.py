--- conflicted
+++ resolved
@@ -1,527 +1,494 @@
-"""
-This module defines the SoilDataProcessor class which provides helper routines
-for processing soil data.  It is used to transform coordinates, combine raw
-and processed DataFrames, and extract/convert in-situ test detail data.
-"""
-
-# mypy: ignore-errors
-
-import warnings
-<<<<<<< HEAD
-from typing import Union
-=======
-from typing import TYPE_CHECKING, Dict, List, Optional, Tuple, Union
->>>>>>> 3eff17c7
-
-import pandas as pd
-from groundhog.general.soilprofile import profile_from_dataframe
-from groundhog.siteinvestigation.insitutests.pcpt_processing import PCPTProcessing
-from pyproj import Transformer
-
-if TYPE_CHECKING:
-    from groundhog.general.soilprofile import SoilProfile
-
-
-class SoilDataProcessor:
-    """Helper class for processing soil data."""
-
-    @staticmethod
-    def transform_coord(
-        df: pd.DataFrame, longitude: float, latitude: float, target_srid: str
-    ) -> tuple[pd.DataFrame, float, float]:
-        """
-        Transform coordinates from EPSG:4326 to the target SRID.
-
-        The input DataFrame must contain the keys 'easting' and 'northing'.
-        The function transforms these to new columns 'easting [m]' and '
-        northing [m]'. In addition, the central point (longitude, latitude)
-        is also transformed.
-
-        :param df: Input DataFrame with 'easting' and 'northing' columns.
-        :param longitude: Longitude of the central point (in decimal degrees).
-        :param latitude: Latitude of the central point (in decimal degrees).
-        :param target_srid: Target SRID as a string (e.g. "25831").
-        :return: A tuple containing:
-            - The updated DataFrame with transformed coordinates.
-            - The transformed easting of the central point.
-            - The transformed northing of the central point.
-        """
-        transformer = Transformer.from_crs("epsg:4326", f"epsg:{target_srid}", always_xy=True)
-        try:
-            # Transform the easting and northing columns in the DataFrame
-            df["easting [m]"], df["northing [m]"] = transformer.transform(df["easting"], df["northing"])
-        except Exception as err:
-            warnings.warn(f"Error transforming DataFrame coordinates: {err}", stacklevel=2)
-        # Transform the reference central point
-        point_east, point_north = transformer.transform(longitude, latitude)
-        return df, point_east, point_north
-
-    @staticmethod
-    def combine_dfs(dfs: dict[str, pd.DataFrame]) -> pd.DataFrame:
-        """
-        Combine two DataFrames (usually raw and processed data) along the
-        common column "z [m]".
-
-        If the merge fails, the method returns the 'rawdata' DataFrame as a
-        fallback.
-
-        :param dfs: Dictionary of DataFrames with keys "rawdata" and
-            "processeddata".
-        :return: The merged DataFrame if successful; otherwise, returns the
-            "rawdata" DataFrame.
-        """
-        try:
-            combined_df = pd.merge(
-                dfs["rawdata"],
-                dfs["processeddata"],
-                on="z [m]",
-                how="inner",
-                suffixes=("", "_processed"),
-            )
-            return combined_df
-        except Exception as err:
-            warnings.warn(f"Error combining raw and processed data: {err}", stacklevel=2)
-            return dfs.get("rawdata", pd.DataFrame())
-
-    @staticmethod
-    def process_insitutest_dfs(df: pd.DataFrame, cols: list[str]) -> dict[str, pd.DataFrame]:
-        """
-        Process the in-situ test detail DataFrame by extracting specified
-        columns.
-
-        Each specified column is assumed to contain nested data (such as a
-        dictionary or list) in its first row. The method attempts to convert
-        these nested structures into new DataFrames and also applies numerical
-        conversion where applicable.
-
-        :param df: The input DataFrame containing in-situ test details.
-        :param cols: A list of column names to extract from the DataFrame.
-        :return: A dictionary mapping each column name (as key) to its
-            processed DataFrame.
-        """
-        processed_dfs = {}
-        for col in cols:
-            try:
-                # The column data is assumed to be in the first row as a nested
-                # dict or list.
-                temp_df = pd.DataFrame(df[col].iloc[0]).reset_index(drop=True)
-                processed_dfs[col] = temp_df
-            except KeyError:
-                warnings.warn(
-                    f"""
-                    Column '{col}' not found. Check the DataFrame structure.
-
-                    Check that you entered correct parameters in your request
-                    or contact database administrators.
-                    """,
-                    stacklevel=2,
-                )
-                processed_dfs[col] = pd.DataFrame()
-            except Exception as e:
-                warnings.warn(f"Error processing column '{col}': {e}", stacklevel=2)
-                processed_dfs[col] = pd.DataFrame()
-
-        # Attempt to convert values to numeric where applicable.
-        for key in processed_dfs:
-            try:
-                processed_dfs[key] = processed_dfs[key].apply(pd.to_numeric)  # type: ignore
-            except Exception as err:
-                warnings.warn(f"Numeric conversion warning for {key}: {err}", stacklevel=2)
-        return processed_dfs
-
-    @staticmethod
-    def gather_data_entity(
-        df: pd.DataFrame,
-    ) -> dict[str, Union[pd.DataFrame, int, str, float, None]]:
-        """Gather the data for the closest entity to a certain point in 2D.
-
-        :param df: Pandas dataframe with the data according to the specified search criteria
-        :return: Dictionary with the following keys:
-
-            - 'data': Pandas dataframe with the test location data for each location in the specified search area
-            - 'id': ID of the closest test location
-            - 'title': Title of the closest test location
-            - 'offset [m]': Offset in meters from the specified point
-        """
-        if df.__len__() == 1:
-            loc_id = df["id"].iloc[0]
-        else:
-            df.sort_values("offset [m]", inplace=True)
-            loc_id = df[df["offset [m]"] == df["offset [m]"].min()]["id"].iloc[0]
-        return {
-            "data": df,
-            "id": loc_id,
-            "title": df["title"].iloc[0],
-            "offset [m]": df[df["offset [m]"] == df["offset [m]"].min()]["offset [m]"].iloc[0],
-        }
-
-    @staticmethod
-    def process_cpt(df_sum: pd.DataFrame, df_raw: pd.DataFrame, **kwargs):  # type: ignore
-        # TODO: add docstring and type hints
-        try:
-            cpt = PCPTProcessing(title=df_sum["title"].iloc[0])
-            push_key = "Push" if "Push" in df_raw else None
-            cpt.load_pandas(df_raw, push_key=push_key, **kwargs)
-            return cpt
-        except Exception as err:
-            warnings.warn(f"ERROR: PCPTProcessing object not created - {err}", stacklevel=2)
-            return None
-
-    @staticmethod
-<<<<<<< HEAD
-    def convert_to_profile(df_sum: pd.DataFrame, df_detail: pd.DataFrame, profile_title: str, drop_info_cols: bool):  # type: ignore
-        # TODO: add docstring and type hints
-=======
-    def convert_to_profile(
-        df_sum: pd.DataFrame,
-        df_detail: pd.DataFrame,
-        profile_title: Optional[str],
-        drop_info_cols: bool,
-    ) -> Optional["SoilProfile"]:
-        """Convert soil profile dataframe into a Groundhog soil profile representation.
-
-        :param df_sum: Summary DataFrame containing general information about the soil profile.
-        :param df_detail: Detail DataFrame containing specific information about soil layers.
-        :param profile_title: Title for the soil profile.
-        :param drop_info_cols: Boolean indicating whether to drop informational columns.
-        :return: SoilProfile object or None if conversion fails.
-        """
->>>>>>> 3eff17c7
-        try:
-            soilprofile_df = pd.DataFrame(df_detail["soillayer_set"].iloc[0]).sort_values("start_depth").reset_index(drop=True)
-            soilprofile_df.rename(
-                columns={
-                    "start_depth": "Depth from [m]",
-                    "end_depth": "Depth to [m]",
-                    "soiltype_name": "Soil type",
-                    "totalunitweight": "Total unit weight [kN/m3]",
-                },
-                inplace=True,
-            )
-            for i, row in soilprofile_df.iterrows():
-                try:
-                    for key, value in row["soilparameters"].items():
-                        soilprofile_df.loc[i, key] = value
-                except Exception:
-                    pass
-<<<<<<< HEAD
-            for col in soilprofile_df.columns:
-                is_numeric_col = True
-                for value in soilprofile_df[col]:
-                    if value is None or pd.isna(value) or value == "" or value == "None" or value == "null":
-                        continue
-                    if not isinstance(value, (int, float)):
-                        try:
-                            float(value)
-                        except (ValueError, TypeError):
-                            is_numeric_col = False
-                            break
-                if is_numeric_col:
-                    try:
-                        soilprofile_df[col] = pd.to_numeric(soilprofile_df[col])
-                    except Exception as err:
-                        warnings.warn(f"Error converting column '{col}' to numeric: {err}", stacklevel=2)
-            if profile_title is None:
-                profile_title = f"{df_sum['location_name'].iloc[0]} - {df_sum['title'].iloc[0]}"
-=======
->>>>>>> 3eff17c7
-            if drop_info_cols:
-                soilprofile_df.drop(
-                    [
-                        "id",
-                        "profile",
-                        "soilparameters",
-                        "soilprofile_name",
-                        "soilunit",
-                        "description",
-                        "soilunit_name",
-                    ],
-                    axis=1,
-                    inplace=True,
-                )
-            # Convert numeric columns, excluding "Soil type" (str)
-            for col in soilprofile_df.columns:
-                if col != "Soil type":
-                    try:
-                        soilprofile_df[col] = pd.to_numeric(
-                            soilprofile_df[col], errors="coerce"
-                        )
-                    except Exception as err:
-                        warnings.warn(
-                            f"Error converting column '{col}' to numeric: {err}"
-                        )
-
-            if profile_title is None:
-                profile_title = (
-                    f"{df_sum['location_name'].iloc[0]} - {df_sum['title'].iloc[0]}"
-                )
-            dsp = profile_from_dataframe(soilprofile_df, title=profile_title)
-            return dsp
-        except KeyError:
-            warnings.warn(
-                """
-                Something is wrong with the output dataframe:
-                check that the database gave a non-empty output.
-
-                Check that you entered correct parameters in your request
-                or contact database administrators.
-                """,
-                stacklevel=2,
-            )
-            return None
-        except Exception as err:
-            warnings.warn(f"Error during loading of soil layers and parameters: {err}", stacklevel=2)
-            return None
-
-    @staticmethod
-    def fulldata_processing(unitdata, row, selected_depths, func_get_details, depthcol, **kwargs) -> pd.DataFrame:  # type: ignore
-        # TODO: add docstring and type hints
-        _fulldata = func_get_details(location=row["location_name"], **kwargs)["rawdata"]
-        _depthranges = selected_depths[selected_depths["location_name"] == row["location_name"]]
-        for _, _layer in _depthranges.iterrows():
-            _unitdata = _fulldata[
-                (_fulldata[depthcol] >= _layer["start_depth"]) & (_fulldata[depthcol] <= _layer["end_depth"])
-            ]
-            unitdata = pd.concat([unitdata, _unitdata])
-        unitdata.reset_index(drop=True, inplace=True)
-        unitdata.loc[:, "location_name"] = row["location_name"]
-        unitdata.loc[:, "projectsite_name"] = row["projectsite_name"]
-        unitdata.loc[:, "test_type_name"] = row["test_type_name"]
-        return unitdata
-
-    @staticmethod
-    def partialdata_processing(unitdata, row, selected_depths, selected_tests):  # type: ignore
-        # TODO: add docstring and type hints
-        _depthranges = selected_depths[selected_depths["location_name"] == row["location_name"]]
-        for _, _layer in _depthranges.iterrows():
-            if row["depth"] >= _layer["start_depth"] and row["depth"] <= _layer["end_depth"]:
-                _unitdata = selected_tests[selected_tests["id"] == row["id"]]
-                unitdata = pd.concat([unitdata, _unitdata])
-            else:
-                pass
-        unitdata.reset_index(drop=True, inplace=True)
-
-    @staticmethod
-    def objects_to_list(selected_obj, func_get_detail, data_type):  # type: ignore
-        # TODO: add docstring and type hints
-        obj = []
-        for _, row in selected_obj.iterrows():
-            try:
-                if data_type == "soilprofile":
-                    params = {
-                        "projectsite": row["projectsite_name"],
-                        "location": row["location_name"],
-                        "soilprofile": row["title"],
-                        "drop_info_cols": False,
-                        "profile_title": row["location_name"],
-                    }
-                elif data_type == "cpt":
-                    params = {
-                        "projectsite": row["projectsite_name"],
-                        "location": row["location_name"],
-                        "insitutest": row["title"],
-                        "testtype": row["test_type_name"],
-                    }
-                else:
-                    raise ValueError(f"Data type {data_type} not supported.")
-                _obj = func_get_detail(**params)[data_type]
-                _obj.set_position(
-                    easting=row["easting"],
-                    northing=row["northing"],
-                    elevation=row["elevation"],
-                )
-                obj.append(_obj)
-            except Exception:
-                warnings.warn(f"Error loading {row['projectsite_name']}-{row['location_name']}-{row['title']}", stacklevel=2)
-        return obj
-
-
-class SoilprofileProcessor:
-    """
-    Helper class for processing required inputs from a given dataframe for
-    soil-strucutre interaction modeling.
-
-    The class defines a database of keys (LATERAL_SOIL_KEYS) to be used by the
-    lateral() method. For each available option (e.g. "apirp2geo", "pisa"), the
-    dictionary contains lists of mandatory and, optionally, optional keys.
-    If any mandatory keys are missing in the provided DataFrame, an error is
-    raised. Otherwise, the DataFrame is filtered to include the mandatory keys
-    and any optional keys that are present.
-    """
-
-    LATERAL_SSI_KEYS: dict[str, dict[str, list[Union[str, tuple[str, str]]]]] = {
-        "apirp2geo": {
-            "mandatory": [
-                "Depth from [m]",
-                "Depth to [m]",
-                "Soil type",
-                ("Total unit weight", "[kN/m3]"),
-                ("Su", "[kPa]"),
-                ("Phi", "[deg]"),
-                ("epsilon50", "[-]"),
-            ],
-            "optional": [
-                ("Dr", "[-]"),
-            ],
-        },
-        "pisa": {
-            "mandatory": [
-                "Depth from [m]",
-                "Depth to [m]",
-                "Soil type",
-                ("Total unit weight", "[kN/m3]"),
-                ("Gmax", "[kPa]"),
-                ("Su", "[kPa]"),
-                ("Dr", "[-]"),
-            ],
-            "optional": [],
-        },
-    }
-
-    AXIAL_SSI_KEYS: dict[str, dict[str, list[Union[str, tuple[str, str]]]]] = {
-        "cpt": {
-            "mandatory": [],
-            "optional": [],
-        }
-    }
-
-    @classmethod
-    def get_available_options(cls, loading: str = "lateral") -> list[str]:
-        """
-        Return a list of available lateral soil reaction modeling options.
-
-        :param loading: String specifying the type of loading (default='lateral').
-        :return: List of available options for the specified loading type.
-        :raises ValueError: If the provided loading type is not supported.
-        """
-        if loading.lower() == "lateral":
-            return list(cls.LATERAL_SSI_KEYS.keys())
-        elif loading.lower() == "axial":
-            return list(cls.AXIAL_SSI_KEYS.keys())
-        else:
-            raise ValueError(f"Unsupported loading type '{loading}'.")
-
-    @staticmethod
-    def _validate_keys(data: pd.DataFrame, required_keys: list, mandatory: bool = True) -> list[str]:
-        """
-        Validate that all required keys are present in the data and return a list
-        of standardized column names corresponding to these keys.
-        For keys defined as tuples, ensures that at least one column contains all the
-        tuple elements (case-insensitive); for string keys, performs a case-insensitive
-        check and renames the column to the standardized key if needed.
-
-        :param data: DataFrame containing the soil profile data.
-        :param required_keys: List of required keys that may be strings or tuples.
-        :param mandatory: Boolean flag. If True, raise error when a key is missing;
-                        if False, skip keys that are not found.
-        :return: A list of validated (and standardized) column names.
-        :raises ValueError: If any required key is missing and mandatory is True.
-        """
-        validated_columns = []
-        # Map lower-case column names to original names for renaming.
-        keys_lower = {col.lower(): col for col in data.columns}
-
-        for key in required_keys:
-            if isinstance(key, tuple):
-                candidate = []
-                for col in data.columns:
-                    if all(elem.lower() in col.lower() for elem in key):
-                        candidate.append(col)
-                if candidate == []:
-                    if mandatory:
-                        raise ValueError(f"Soil input: '{key}' is missing in the soil data.")
-                    else:
-                        continue
-                validated_columns.extend(candidate)
-            else:
-                # For a string key, check using lower-case comparison.
-                matching_cols = [col for col in data.columns if key.lower() in col.lower()]
-                if len(matching_cols) == 0:
-                    if mandatory:
-                        raise ValueError(f"Soil input: '{key}' is missing in the soil data.")
-                    else:
-                        continue
-                elif len(matching_cols) > 1:
-                    raise ValueError(f"'{key}' should be defined by a single column, found: {matching_cols}")
-
-                original = keys_lower[key.lower()]
-                if original != key:
-                    data.rename(columns={original: key}, inplace=True)
-                validated_columns.append(key)
-        return validated_columns
-
-    @classmethod
-    def lateral(
-        cls,
-        df: pd.DataFrame,
-        option: str,
-        mudline: Union[float, None] = None,
-        pw: float = 1.025,
-    ) -> pd.DataFrame:
-        """Process soil profile data to ensure that the required inputs for lateral
-        soil reaction modeling are present based on the specified option.
-
-        The method uses a pre-defined set of keys stored in the LATERAL_SSI_KEYS
-        dictionary. Each option defines two categories:
-        - mandatory: columns that must be present in the DataFrame.
-        - optional: columns that will be included if they are present.
-
-        Available options: {"apirp2geo", "pisa"}.
-
-        If any mandatory key defined for the selected option is missing from
-        the DataFrame, a KeyError will be raised. The returned DataFrame will
-        include the mandatory keys and any optional keys that exist in the
-        input.
-
-        :param df: DataFrame containing the soil profile data.
-        :param option: String specifying the option to model the lateral soil
-            reaction. The option must be one of the available options (e.g.,
-            "apirp2geo" or "pisa").
-        :param mudline: float, sea bed level in mLAT coordinates (default=None).
-        :param pw: float, sea water density (default=1.025 t/m3)
-        :return: Filtered DataFrame containing only the required columns.
-        :raises NotImplementedError: If the provided option is not supported.
-        :raises KeyError: If one or more mandatory columns are missing.
-        """
-        available_options = cls.get_available_options(loading="lateral")
-        if option not in available_options:
-            raise NotImplementedError(f"Option '{option}' not supported.")
-
-        key_db = cls.LATERAL_SSI_KEYS[option]
-        # Mandatory keys for the selected option.
-        _keys = key_db.get("mandatory", [])
-        mandatory_keys = cls._validate_keys(data=df, required_keys=_keys, mandatory=True)
-        # Include optional keys that are present.
-        _keys = key_db.get("optional", [])
-        optional_keys = cls._validate_keys(data=df, required_keys=_keys, mandatory=False)
-        soilprofile = df[mandatory_keys + optional_keys].copy()
-        # Add additional required info
-        soilprofile = cls._add_soilinfo(soilprofile, pw, mudline)
-
-        return soilprofile
-
-    @staticmethod
-    def _add_soilinfo(df: pd.DataFrame, pw: float, mudline: Union[float, None]) -> pd.DataFrame:
-        """
-        Add additional soil information to the soil profile DataFrame. The
-        method calculates the submerged unit weight of the soil and, if provided,
-        the mudline depth in mLAT coordinates.
-
-        :param df: DataFrame containing the soil profile data.
-        :param pw: float, sea water density (default=1.025 t/m3).
-        :param mudline: float, sea bed level in mLAT coordinates (default=None).
-        :return: DataFrame with the added columns.
-        """
-        # Add submerged unit weight
-        acc_gravity = 9.81  # acceleration due to gravity (m/s2)
-        for col in df.columns:
-            if "Total unit weight" in col:
-                new_col = col.replace("Total unit weight", "Submerged unit weight")
-                df[new_col] = df[col] - pw * acc_gravity
-
-        # Add mudline depth in mLAT coordinates
-        if mudline:
-            df["Elevation from [mLAT]"] = mudline - df["Depth from [m]"]
-            df["Elevation to [mLAT]"] = mudline - df["Depth to [m]"]
-
-        return df
+"""
+This module defines the SoilDataProcessor class which provides helper routines
+for processing soil data.  It is used to transform coordinates, combine raw
+and processed DataFrames, and extract/convert in-situ test detail data.
+"""
+
+# mypy: ignore-errors
+
+import warnings
+from typing import TYPE_CHECKING, Optional, Union
+
+import pandas as pd
+from groundhog.general.soilprofile import profile_from_dataframe
+from groundhog.siteinvestigation.insitutests.pcpt_processing import PCPTProcessing
+from pyproj import Transformer
+
+if TYPE_CHECKING:
+    from groundhog.general.soilprofile import SoilProfile
+
+
+class SoilDataProcessor:
+    """Helper class for processing soil data."""
+
+    @staticmethod
+    def transform_coord(
+        df: pd.DataFrame, longitude: float, latitude: float, target_srid: str
+    ) -> tuple[pd.DataFrame, float, float]:
+        """
+        Transform coordinates from EPSG:4326 to the target SRID.
+
+        The input DataFrame must contain the keys 'easting' and 'northing'.
+        The function transforms these to new columns 'easting [m]' and '
+        northing [m]'. In addition, the central point (longitude, latitude)
+        is also transformed.
+
+        :param df: Input DataFrame with 'easting' and 'northing' columns.
+        :param longitude: Longitude of the central point (in decimal degrees).
+        :param latitude: Latitude of the central point (in decimal degrees).
+        :param target_srid: Target SRID as a string (e.g. "25831").
+        :return: A tuple containing:
+            - The updated DataFrame with transformed coordinates.
+            - The transformed easting of the central point.
+            - The transformed northing of the central point.
+        """
+        transformer = Transformer.from_crs("epsg:4326", f"epsg:{target_srid}", always_xy=True)
+        try:
+            # Transform the easting and northing columns in the DataFrame
+            df["easting [m]"], df["northing [m]"] = transformer.transform(df["easting"], df["northing"])
+        except Exception as err:
+            warnings.warn(f"Error transforming DataFrame coordinates: {err}", stacklevel=2)
+        # Transform the reference central point
+        point_east, point_north = transformer.transform(longitude, latitude)
+        return df, point_east, point_north
+
+    @staticmethod
+    def combine_dfs(dfs: dict[str, pd.DataFrame]) -> pd.DataFrame:
+        """
+        Combine two DataFrames (usually raw and processed data) along the
+        common column "z [m]".
+
+        If the merge fails, the method returns the 'rawdata' DataFrame as a
+        fallback.
+
+        :param dfs: Dictionary of DataFrames with keys "rawdata" and
+            "processeddata".
+        :return: The merged DataFrame if successful; otherwise, returns the
+            "rawdata" DataFrame.
+        """
+        try:
+            combined_df = pd.merge(
+                dfs["rawdata"],
+                dfs["processeddata"],
+                on="z [m]",
+                how="inner",
+                suffixes=("", "_processed"),
+            )
+            return combined_df
+        except Exception as err:
+            warnings.warn(f"Error combining raw and processed data: {err}", stacklevel=2)
+            return dfs.get("rawdata", pd.DataFrame())
+
+    @staticmethod
+    def process_insitutest_dfs(df: pd.DataFrame, cols: list[str]) -> dict[str, pd.DataFrame]:
+        """
+        Process the in-situ test detail DataFrame by extracting specified
+        columns.
+
+        Each specified column is assumed to contain nested data (such as a
+        dictionary or list) in its first row. The method attempts to convert
+        these nested structures into new DataFrames and also applies numerical
+        conversion where applicable.
+
+        :param df: The input DataFrame containing in-situ test details.
+        :param cols: A list of column names to extract from the DataFrame.
+        :return: A dictionary mapping each column name (as key) to its
+            processed DataFrame.
+        """
+        processed_dfs = {}
+        for col in cols:
+            try:
+                # The column data is assumed to be in the first row as a nested
+                # dict or list.
+                temp_df = pd.DataFrame(df[col].iloc[0]).reset_index(drop=True)
+                processed_dfs[col] = temp_df
+            except KeyError:
+                warnings.warn(
+                    f"""
+                    Column '{col}' not found. Check the DataFrame structure.
+
+                    Check that you entered correct parameters in your request
+                    or contact database administrators.
+                    """,
+                    stacklevel=2,
+                )
+                processed_dfs[col] = pd.DataFrame()
+            except Exception as e:
+                warnings.warn(f"Error processing column '{col}': {e}", stacklevel=2)
+                processed_dfs[col] = pd.DataFrame()
+
+        # Attempt to convert values to numeric where applicable.
+        for key in processed_dfs:
+            try:
+                processed_dfs[key] = processed_dfs[key].apply(pd.to_numeric)  # type: ignore
+            except Exception as err:
+                warnings.warn(f"Numeric conversion warning for {key}: {err}", stacklevel=2)
+        return processed_dfs
+
+    @staticmethod
+    def gather_data_entity(
+        df: pd.DataFrame,
+    ) -> dict[str, Union[pd.DataFrame, int, str, float, None]]:
+        """Gather the data for the closest entity to a certain point in 2D.
+
+        :param df: Pandas dataframe with the data according to the specified search criteria
+        :return: Dictionary with the following keys:
+
+            - 'data': Pandas dataframe with the test location data for each location in the specified search area
+            - 'id': ID of the closest test location
+            - 'title': Title of the closest test location
+            - 'offset [m]': Offset in meters from the specified point
+        """
+        if df.__len__() == 1:
+            loc_id = df["id"].iloc[0]
+        else:
+            df.sort_values("offset [m]", inplace=True)
+            loc_id = df[df["offset [m]"] == df["offset [m]"].min()]["id"].iloc[0]
+        return {
+            "data": df,
+            "id": loc_id,
+            "title": df["title"].iloc[0],
+            "offset [m]": df[df["offset [m]"] == df["offset [m]"].min()]["offset [m]"].iloc[0],
+        }
+
+    @staticmethod
+    def process_cpt(df_sum: pd.DataFrame, df_raw: pd.DataFrame, **kwargs):  # type: ignore
+        # TODO: add docstring and type hints
+        try:
+            cpt = PCPTProcessing(title=df_sum["title"].iloc[0])
+            push_key = "Push" if "Push" in df_raw else None
+            cpt.load_pandas(df_raw, push_key=push_key, **kwargs)
+            return cpt
+        except Exception as err:
+            warnings.warn(f"ERROR: PCPTProcessing object not created - {err}", stacklevel=2)
+            return None
+
+    @staticmethod
+    def convert_to_profile(
+        df_sum: pd.DataFrame,
+        df_detail: pd.DataFrame,
+        profile_title: Optional[str],
+        drop_info_cols: bool,
+    ) -> Optional["SoilProfile"]:
+        """Convert soil profile dataframe into a Groundhog soil profile representation.
+
+        :param df_sum: Summary DataFrame containing general information about the soil profile.
+        :param df_detail: Detail DataFrame containing specific information about soil layers.
+        :param profile_title: Title for the soil profile.
+        :param drop_info_cols: Boolean indicating whether to drop informational columns.
+        :return: SoilProfile object or None if conversion fails.
+        """
+        try:
+            soilprofile_df = pd.DataFrame(df_detail["soillayer_set"].iloc[0]).sort_values("start_depth").reset_index(drop=True)
+            soilprofile_df.rename(
+                columns={
+                    "start_depth": "Depth from [m]",
+                    "end_depth": "Depth to [m]",
+                    "soiltype_name": "Soil type",
+                    "totalunitweight": "Total unit weight [kN/m3]",
+                },
+                inplace=True,
+            )
+            for i, row in soilprofile_df.iterrows():
+                try:
+                    for key, value in row["soilparameters"].items():
+                        soilprofile_df.loc[i, key] = value
+                except Exception:
+                    pass
+            if drop_info_cols:
+                soilprofile_df.drop(
+                    [
+                        "id",
+                        "profile",
+                        "soilparameters",
+                        "soilprofile_name",
+                        "soilunit",
+                        "description",
+                        "soilunit_name",
+                    ],
+                    axis=1,
+                    inplace=True,
+                )
+            # Convert numeric columns, excluding "Soil type" (str)
+            for col in soilprofile_df.columns:
+                if col != "Soil type":
+                    try:
+                        soilprofile_df[col] = pd.to_numeric(soilprofile_df[col], errors="coerce")
+                    except Exception as err:
+                        warnings.warn(
+                            f"Error converting column '{col}' to numeric: {err}",
+                            stacklevel=2,
+                        )
+
+            if profile_title is None:
+                profile_title = f"{df_sum['location_name'].iloc[0]} - {df_sum['title'].iloc[0]}"
+            dsp = profile_from_dataframe(soilprofile_df, title=profile_title)
+            return dsp
+        except KeyError:
+            warnings.warn(
+                """
+                Something is wrong with the output dataframe:
+                check that the database gave a non-empty output.
+
+                Check that you entered correct parameters in your request
+                or contact database administrators.
+                """,
+                stacklevel=2,
+            )
+            return None
+        except Exception as err:
+            warnings.warn(f"Error during loading of soil layers and parameters: {err}", stacklevel=2)
+            return None
+
+    @staticmethod
+    def fulldata_processing(unitdata, row, selected_depths, func_get_details, depthcol, **kwargs) -> pd.DataFrame:  # type: ignore
+        # TODO: add docstring and type hints
+        _fulldata = func_get_details(location=row["location_name"], **kwargs)["rawdata"]
+        _depthranges = selected_depths[selected_depths["location_name"] == row["location_name"]]
+        for _, _layer in _depthranges.iterrows():
+            _unitdata = _fulldata[
+                (_fulldata[depthcol] >= _layer["start_depth"]) & (_fulldata[depthcol] <= _layer["end_depth"])
+            ]
+            unitdata = pd.concat([unitdata, _unitdata])
+        unitdata.reset_index(drop=True, inplace=True)
+        unitdata.loc[:, "location_name"] = row["location_name"]
+        unitdata.loc[:, "projectsite_name"] = row["projectsite_name"]
+        unitdata.loc[:, "test_type_name"] = row["test_type_name"]
+        return unitdata
+
+    @staticmethod
+    def partialdata_processing(unitdata, row, selected_depths, selected_tests):  # type: ignore
+        # TODO: add docstring and type hints
+        _depthranges = selected_depths[selected_depths["location_name"] == row["location_name"]]
+        for _, _layer in _depthranges.iterrows():
+            if row["depth"] >= _layer["start_depth"] and row["depth"] <= _layer["end_depth"]:
+                _unitdata = selected_tests[selected_tests["id"] == row["id"]]
+                unitdata = pd.concat([unitdata, _unitdata])
+            else:
+                pass
+        unitdata.reset_index(drop=True, inplace=True)
+
+    @staticmethod
+    def objects_to_list(selected_obj, func_get_detail, data_type):  # type: ignore
+        # TODO: add docstring and type hints
+        obj = []
+        for _, row in selected_obj.iterrows():
+            try:
+                if data_type == "soilprofile":
+                    params = {
+                        "projectsite": row["projectsite_name"],
+                        "location": row["location_name"],
+                        "soilprofile": row["title"],
+                        "drop_info_cols": False,
+                        "profile_title": row["location_name"],
+                    }
+                elif data_type == "cpt":
+                    params = {
+                        "projectsite": row["projectsite_name"],
+                        "location": row["location_name"],
+                        "insitutest": row["title"],
+                        "testtype": row["test_type_name"],
+                    }
+                else:
+                    raise ValueError(f"Data type {data_type} not supported.")
+                _obj = func_get_detail(**params)[data_type]
+                _obj.set_position(
+                    easting=row["easting"],
+                    northing=row["northing"],
+                    elevation=row["elevation"],
+                )
+                obj.append(_obj)
+            except Exception:
+                warnings.warn(f"Error loading {row['projectsite_name']}-{row['location_name']}-{row['title']}", stacklevel=2)
+        return obj
+
+
+class SoilprofileProcessor:
+    """
+    Helper class for processing required inputs from a given dataframe for
+    soil-strucutre interaction modeling.
+
+    The class defines a database of keys (LATERAL_SOIL_KEYS) to be used by the
+    lateral() method. For each available option (e.g. "apirp2geo", "pisa"), the
+    dictionary contains lists of mandatory and, optionally, optional keys.
+    If any mandatory keys are missing in the provided DataFrame, an error is
+    raised. Otherwise, the DataFrame is filtered to include the mandatory keys
+    and any optional keys that are present.
+    """
+
+    LATERAL_SSI_KEYS: dict[str, dict[str, list[Union[str, tuple[str, str]]]]] = {
+        "apirp2geo": {
+            "mandatory": [
+                "Depth from [m]",
+                "Depth to [m]",
+                "Soil type",
+                ("Total unit weight", "[kN/m3]"),
+                ("Su", "[kPa]"),
+                ("Phi", "[deg]"),
+                ("epsilon50", "[-]"),
+            ],
+            "optional": [
+                ("Dr", "[-]"),
+            ],
+        },
+        "pisa": {
+            "mandatory": [
+                "Depth from [m]",
+                "Depth to [m]",
+                "Soil type",
+                ("Total unit weight", "[kN/m3]"),
+                ("Gmax", "[kPa]"),
+                ("Su", "[kPa]"),
+                ("Dr", "[-]"),
+            ],
+            "optional": [],
+        },
+    }
+
+    AXIAL_SSI_KEYS: dict[str, dict[str, list[Union[str, tuple[str, str]]]]] = {
+        "cpt": {
+            "mandatory": [],
+            "optional": [],
+        }
+    }
+
+    @classmethod
+    def get_available_options(cls, loading: str = "lateral") -> list[str]:
+        """
+        Return a list of available lateral soil reaction modeling options.
+
+        :param loading: String specifying the type of loading (default='lateral').
+        :return: List of available options for the specified loading type.
+        :raises ValueError: If the provided loading type is not supported.
+        """
+        if loading.lower() == "lateral":
+            return list(cls.LATERAL_SSI_KEYS.keys())
+        elif loading.lower() == "axial":
+            return list(cls.AXIAL_SSI_KEYS.keys())
+        else:
+            raise ValueError(f"Unsupported loading type '{loading}'.")
+
+    @staticmethod
+    def _validate_keys(data: pd.DataFrame, required_keys: list, mandatory: bool = True) -> list[str]:
+        """
+        Validate that all required keys are present in the data and return a list
+        of standardized column names corresponding to these keys.
+        For keys defined as tuples, ensures that at least one column contains all the
+        tuple elements (case-insensitive); for string keys, performs a case-insensitive
+        check and renames the column to the standardized key if needed.
+
+        :param data: DataFrame containing the soil profile data.
+        :param required_keys: List of required keys that may be strings or tuples.
+        :param mandatory: Boolean flag. If True, raise error when a key is missing;
+                        if False, skip keys that are not found.
+        :return: A list of validated (and standardized) column names.
+        :raises ValueError: If any required key is missing and mandatory is True.
+        """
+        validated_columns = []
+        # Map lower-case column names to original names for renaming.
+        keys_lower = {col.lower(): col for col in data.columns}
+
+        for key in required_keys:
+            if isinstance(key, tuple):
+                candidate = []
+                for col in data.columns:
+                    if all(elem.lower() in col.lower() for elem in key):
+                        candidate.append(col)
+                if candidate == []:
+                    if mandatory:
+                        raise ValueError(f"Soil input: '{key}' is missing in the soil data.")
+                    else:
+                        continue
+                validated_columns.extend(candidate)
+            else:
+                # For a string key, check using lower-case comparison.
+                matching_cols = [col for col in data.columns if key.lower() in col.lower()]
+                if len(matching_cols) == 0:
+                    if mandatory:
+                        raise ValueError(f"Soil input: '{key}' is missing in the soil data.")
+                    else:
+                        continue
+                elif len(matching_cols) > 1:
+                    raise ValueError(f"'{key}' should be defined by a single column, found: {matching_cols}")
+
+                original = keys_lower[key.lower()]
+                if original != key:
+                    data.rename(columns={original: key}, inplace=True)
+                validated_columns.append(key)
+        return validated_columns
+
+    @classmethod
+    def lateral(
+        cls,
+        df: pd.DataFrame,
+        option: str,
+        mudline: Union[float, None] = None,
+        pw: float = 1.025,
+    ) -> pd.DataFrame:
+        """Process soil profile data to ensure that the required inputs for lateral
+        soil reaction modeling are present based on the specified option.
+
+        The method uses a pre-defined set of keys stored in the LATERAL_SSI_KEYS
+        dictionary. Each option defines two categories:
+        - mandatory: columns that must be present in the DataFrame.
+        - optional: columns that will be included if they are present.
+
+        Available options: {"apirp2geo", "pisa"}.
+
+        If any mandatory key defined for the selected option is missing from
+        the DataFrame, a KeyError will be raised. The returned DataFrame will
+        include the mandatory keys and any optional keys that exist in the
+        input.
+
+        :param df: DataFrame containing the soil profile data.
+        :param option: String specifying the option to model the lateral soil
+            reaction. The option must be one of the available options (e.g.,
+            "apirp2geo" or "pisa").
+        :param mudline: float, sea bed level in mLAT coordinates (default=None).
+        :param pw: float, sea water density (default=1.025 t/m3)
+        :return: Filtered DataFrame containing only the required columns.
+        :raises NotImplementedError: If the provided option is not supported.
+        :raises KeyError: If one or more mandatory columns are missing.
+        """
+        available_options = cls.get_available_options(loading="lateral")
+        if option not in available_options:
+            raise NotImplementedError(f"Option '{option}' not supported.")
+
+        key_db = cls.LATERAL_SSI_KEYS[option]
+        # Mandatory keys for the selected option.
+        _keys = key_db.get("mandatory", [])
+        mandatory_keys = cls._validate_keys(data=df, required_keys=_keys, mandatory=True)
+        # Include optional keys that are present.
+        _keys = key_db.get("optional", [])
+        optional_keys = cls._validate_keys(data=df, required_keys=_keys, mandatory=False)
+        soilprofile = df[mandatory_keys + optional_keys].copy()
+        # Add additional required info
+        soilprofile = cls._add_soilinfo(soilprofile, pw, mudline)
+
+        return soilprofile
+
+    @staticmethod
+    def _add_soilinfo(df: pd.DataFrame, pw: float, mudline: Union[float, None]) -> pd.DataFrame:
+        """
+        Add additional soil information to the soil profile DataFrame. The
+        method calculates the submerged unit weight of the soil and, if provided,
+        the mudline depth in mLAT coordinates.
+
+        :param df: DataFrame containing the soil profile data.
+        :param pw: float, sea water density (default=1.025 t/m3).
+        :param mudline: float, sea bed level in mLAT coordinates (default=None).
+        :return: DataFrame with the added columns.
+        """
+        # Add submerged unit weight
+        acc_gravity = 9.81  # acceleration due to gravity (m/s2)
+        for col in df.columns:
+            if "Total unit weight" in col:
+                new_col = col.replace("Total unit weight", "Submerged unit weight")
+                df[new_col] = df[col] - pw * acc_gravity
+
+        # Add mudline depth in mLAT coordinates
+        if mudline:
+            df["Elevation from [mLAT]"] = mudline - df["Depth from [m]"]
+            df["Elevation to [mLAT]"] = mudline - df["Depth to [m]"]
+
+        return df